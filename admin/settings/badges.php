<?php

// This file is part of Moodle - http://moodle.org/
//
// Moodle is free software: you can redistribute it and/or modify
// it under the terms of the GNU General Public License as published by
// the Free Software Foundation, either version 3 of the License, or
// (at your option) any later version.
//
// Moodle is distributed in the hope that it will be useful,
// but WITHOUT ANY WARRANTY; without even the implied warranty of
// MERCHANTABILITY or FITNESS FOR A PARTICULAR PURPOSE.  See the
// GNU General Public License for more details.
//
// You should have received a copy of the GNU General Public License
// along with Moodle.  If not, see <http://www.gnu.org/licenses/>.

/**
* This file defines settingpages and externalpages under the "badges" section
*
* @package    core
* @subpackage badges
* @copyright  2012 onwards Totara Learning Solutions Ltd {@link http://www.totaralms.com/}
* @license    http://www.gnu.org/copyleft/gpl.html GNU GPL v3 or later
* @author     Yuliya Bozhko <yuliya.bozhko@totaralms.com>
*/

global $SITE;

if (($hassiteconfig || has_any_capability(array(
            'moodle/badges:viewawarded',
            'moodle/badges:createbadge',
            'moodle/badges:manageglobalsettings',
            'moodle/badges:awardbadge',
            'moodle/badges:configuremessages',
            'moodle/badges:configuredetails',
            'moodle/badges:deletebadge'), $systemcontext))) {

    require_once($CFG->libdir . '/badgeslib.php');

    $globalsettings = new admin_settingpage('badgesettings', new lang_string('badgesettings', 'badges'),
            array('moodle/badges:manageglobalsettings'), empty($CFG->enablebadges));

    $globalsettings->add(new admin_setting_configtext('badges_defaultissuername',
            new lang_string('defaultissuername', 'badges'),
            new lang_string('defaultissuername_desc', 'badges'),
            $SITE->fullname ? $SITE->fullname : $SITE->shortname, PARAM_TEXT));

    $globalsettings->add(new admin_setting_configtext('badges_defaultissuercontact',
            new lang_string('defaultissuercontact', 'badges'),
            new lang_string('defaultissuercontact_desc', 'badges'),
            get_config('moodle','supportemail'), PARAM_EMAIL));

    $globalsettings->add(new admin_setting_configtext('badges_badgesalt',
            new lang_string('badgesalt', 'badges'),
            new lang_string('badgesalt_desc', 'badges'),
            'badges' . $SITE->timecreated, PARAM_ALPHANUM));

    $globalsettings->add(new admin_setting_configcheckbox('badges_allowexternalbackpack',
            new lang_string('allowexternalbackpack', 'badges'),
            new lang_string('allowexternalbackpack_desc', 'badges'), 1));

    $globalsettings->add(new admin_setting_configcheckbox('badges_allowcoursebadges',
            new lang_string('allowcoursebadges', 'badges'),
            new lang_string('allowcoursebadges_desc', 'badges'), 1));

    $ADMIN->add('badges', $globalsettings);

    $ADMIN->add('badges',
        new admin_externalpage('managebadges',
            new lang_string('managebadges', 'badges'),
<<<<<<< HEAD
            new moodle_url('/badges/index.php', array('type' => BADGE_TYPE_SITE)),
            array('moodle/badges:viewawarded'), empty($CFG->enablebadges)
=======
            new moodle_url($CFG->wwwroot . '/badges/index.php', array('type' => BADGE_TYPE_SITE)),
            array(
                'moodle/badges:viewawarded',
                'moodle/badges:createbadge',
                'moodle/badges:awardbadge',
                'moodle/badges:configuremessages',
                'moodle/badges:configuredetails',
                'moodle/badges:deletebadge'
            )
>>>>>>> e2805314
        )
    );

    $ADMIN->add('badges',
        new admin_externalpage('newbadge',
            new lang_string('newbadge', 'badges'),
            new moodle_url('/badges/newbadge.php', array('type' => BADGE_TYPE_SITE)),
            array('moodle/badges:createbadge'), empty($CFG->enablebadges)
        )
    );
}<|MERGE_RESOLUTION|>--- conflicted
+++ resolved
@@ -69,11 +69,7 @@
     $ADMIN->add('badges',
         new admin_externalpage('managebadges',
             new lang_string('managebadges', 'badges'),
-<<<<<<< HEAD
             new moodle_url('/badges/index.php', array('type' => BADGE_TYPE_SITE)),
-            array('moodle/badges:viewawarded'), empty($CFG->enablebadges)
-=======
-            new moodle_url($CFG->wwwroot . '/badges/index.php', array('type' => BADGE_TYPE_SITE)),
             array(
                 'moodle/badges:viewawarded',
                 'moodle/badges:createbadge',
@@ -81,8 +77,8 @@
                 'moodle/badges:configuremessages',
                 'moodle/badges:configuredetails',
                 'moodle/badges:deletebadge'
-            )
->>>>>>> e2805314
+            ),
+            empty($CFG->enablebadges)
         )
     );
 
