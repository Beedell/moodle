<?php
// This file is part of Moodle - http://moodle.org/
//
// Moodle is free software: you can redistribute it and/or modify
// it under the terms of the GNU General Public License as published by
// the Free Software Foundation, either version 3 of the License, or
// (at your option) any later version.
//
// Moodle is distributed in the hope that it will be useful,
// but WITHOUT ANY WARRANTY; without even the implied warranty of
// MERCHANTABILITY or FITNESS FOR A PARTICULAR PURPOSE.  See the
// GNU General Public License for more details.
//
// You should have received a copy of the GNU General Public License
// along with Moodle.  If not, see <http://www.gnu.org/licenses/>.

/**
 * Adhoc task that processes an approved data request and prepares/deletes the user's data.
 *
 * @package    tool_dataprivacy
 * @copyright  2018 Jun Pataleta
 * @license    http://www.gnu.org/copyleft/gpl.html GNU GPL v3 or later
 */

namespace tool_dataprivacy\task;

use action_link;
use coding_exception;
use core\message\message;
use core\task\adhoc_task;
use core_user;
use moodle_exception;
use moodle_url;
use tool_dataprivacy\api;
use tool_dataprivacy\data_request;

defined('MOODLE_INTERNAL') || die();

/**
 * Class that processes an approved data request and prepares/deletes the user's data.
 *
 * Custom data accepted:
 * - requestid -> The ID of the data request to be processed.
 *
 * @package     tool_dataprivacy
 * @copyright   2018 Jun Pataleta
 * @license     http://www.gnu.org/copyleft/gpl.html GNU GPL v3 or later
 */
class process_data_request_task extends adhoc_task {

    /**
     * Run the task to initiate the data request process.
     *
     * @throws coding_exception
     * @throws moodle_exception
     */
    public function execute() {
        global $CFG, $PAGE, $SITE;

        require_once($CFG->dirroot . "/{$CFG->admin}/tool/dataprivacy/lib.php");

        if (!isset($this->get_custom_data()->requestid)) {
            throw new coding_exception('The custom data \'requestid\' is required.');
        }
        $requestid = $this->get_custom_data()->requestid;

        $requestpersistent = new data_request($requestid);
        $request = $requestpersistent->to_record();

        // Check if this request still needs to be processed. e.g. The user might have cancelled it before this task has run.
        $status = $requestpersistent->get('status');
        if (!api::is_active($status)) {
            mtrace("Request {$requestid} with status {$status} doesn't need to be processed. Skipping...");
            return;
        }

<<<<<<< HEAD
        // Grab the manager.
        // We set an observer against it to handle failures.
        $manager = new \core_privacy\manager();
        $manager->set_observer(new \tool_dataprivacy\manager_observer());
=======
        // If no site purpose is defined, reject requests since they cannot be processed.
        if (!\tool_dataprivacy\data_registry::defaults_set()) {
            api::update_request_status($requestid, api::DATAREQUEST_STATUS_REJECTED);
            mtrace('No site purpose defined. Request ' . $requestid . ' rejected.');
            return;
        }
>>>>>>> 95a3f780

        // Get the user details now. We might not be able to retrieve it later if it's a deletion processing.
        $foruser = core_user::get_user($request->userid);

        // Update the status of this request as pre-processing.
        mtrace('Pre-processing request...');
        api::update_request_status($requestid, api::DATAREQUEST_STATUS_PROCESSING);
        $contextlistcollection = $manager->get_contexts_for_userid($requestpersistent->get('userid'));

        mtrace('Fetching approved contextlists from collection');
        $approvedclcollection = api::get_approved_contextlist_collection_for_collection(
                $contextlistcollection, $foruser, $request->type);

        mtrace('Processing request...');
        $completestatus = api::DATAREQUEST_STATUS_COMPLETE;

        if ($request->type == api::DATAREQUEST_TYPE_EXPORT) {
            // Get the user context.
            $usercontext = \context_user::instance($foruser->id, IGNORE_MISSING);
            if (!$usercontext) {
                mtrace("Request {$requestid} cannot be processed due to a missing user context instance for the user
                    with ID {$foruser->id}. Skipping...");
                return;
            }

            // Export the data.
            $exportedcontent = $manager->export_user_data($approvedclcollection);

            $fs = get_file_storage();
            $filerecord = new \stdClass;
            $filerecord->component = 'tool_dataprivacy';
            $filerecord->contextid = $usercontext->id;
            $filerecord->userid    = $foruser->id;
            $filerecord->filearea  = 'export';
            $filerecord->filename  = 'export.zip';
            $filerecord->filepath  = '/';
            $filerecord->itemid    = $requestid;
            $filerecord->license   = $CFG->sitedefaultlicense;
            $filerecord->author    = fullname($foruser);
            // Save somewhere.
            $thing = $fs->create_file_from_pathname($filerecord, $exportedcontent);
            $completestatus = api::DATAREQUEST_STATUS_DOWNLOAD_READY;
        } else if ($request->type == api::DATAREQUEST_TYPE_DELETE) {
            // Delete the data.
            $manager = new \core_privacy\manager();
            $manager->set_observer(new \tool_dataprivacy\manager_observer());

            $manager->delete_data_for_user($approvedclcollection);
            $completestatus = api::DATAREQUEST_STATUS_DELETED;
        }

        // When the preparation of the metadata finishes, update the request status to awaiting approval.
        api::update_request_status($requestid, $completestatus);
        mtrace('The processing of the user data request has been completed...');

        // Create message to notify the user regarding the processing results.
        $dpo = core_user::get_user($request->dpo);
        $message = new message();
        $message->courseid = $SITE->id;
        $message->component = 'tool_dataprivacy';
        $message->name = 'datarequestprocessingresults';
        $message->userfrom = $dpo;
        $message->replyto = $dpo->email;
        $message->replytoname = fullname($dpo->email);

        $typetext = null;
        // Prepare the context data for the email message body.
        $messagetextdata = [
            'username' => fullname($foruser)
        ];

        $output = $PAGE->get_renderer('tool_dataprivacy');
        $emailonly = false;
        $notifyuser = true;
        switch ($request->type) {
            case api::DATAREQUEST_TYPE_EXPORT:
                // Check if the user is allowed to download their own export. (This is for
                // institutions which centrally co-ordinate subject access request across many
                // systems, not just one Moodle instance, so we don't want every instance emailing
                // the user.)
                if (!api::can_download_data_request_for_user($request->userid, $request->requestedby, $request->userid)) {
                    $notifyuser = false;
                }

                $typetext = get_string('requesttypeexport', 'tool_dataprivacy');
                // We want to notify the user in Moodle about the processing results.
                $message->notification = 1;
                $datarequestsurl = new moodle_url('/admin/tool/dataprivacy/mydatarequests.php');
                $message->contexturl = $datarequestsurl;
                $message->contexturlname = get_string('datarequests', 'tool_dataprivacy');
                // Message to the recipient.
                $messagetextdata['message'] = get_string('resultdownloadready', 'tool_dataprivacy', $SITE->fullname);
                // Prepare download link.
                $downloadurl = moodle_url::make_pluginfile_url($usercontext->id, 'tool_dataprivacy', 'export', $thing->get_itemid(),
                    $thing->get_filepath(), $thing->get_filename(), true);
                $downloadlink = new action_link($downloadurl, get_string('download', 'tool_dataprivacy'));
                $messagetextdata['downloadlink'] = $downloadlink->export_for_template($output);
                break;
            case api::DATAREQUEST_TYPE_DELETE:
                $typetext = get_string('requesttypedelete', 'tool_dataprivacy');
                // No point notifying a deleted user in Moodle.
                $message->notification = 0;
                // Message to the recipient.
                $messagetextdata['message'] = get_string('resultdeleted', 'tool_dataprivacy', $SITE->fullname);
                // Message will be sent to the deleted user via email only.
                $emailonly = true;
                break;
            default:
                throw new moodle_exception('errorinvalidrequesttype', 'tool_dataprivacy');
        }

        $subject = get_string('datarequestemailsubject', 'tool_dataprivacy', $typetext);
        $message->subject           = $subject;
        $message->fullmessageformat = FORMAT_HTML;
        $message->userto = $foruser;

        // Render message email body.
        $messagehtml = $output->render_from_template('tool_dataprivacy/data_request_results_email', $messagetextdata);
        $message->fullmessage = html_to_text($messagehtml);
        $message->fullmessagehtml = $messagehtml;

        // Send message to the user involved.
        if ($notifyuser) {
            $messagesent = false;
            if ($emailonly) {
                // Do not sent an email if the user has been deleted. The user email has been previously deleted.
                if (!$foruser->deleted) {
                    $messagesent = email_to_user($foruser, $dpo, $subject, $message->fullmessage, $messagehtml);
                }
            } else {
                $messagesent = message_send($message);
            }

            if ($messagesent) {
                mtrace('Message sent to user: ' . $messagetextdata['username']);
            }
        }

        // Send to requester as well in some circumstances.
        if ($foruser->id != $request->requestedby) {
            $sendtorequester = false;
            switch ($request->type) {
                case api::DATAREQUEST_TYPE_EXPORT:
                    // Send to the requester as well if they can download it, unless they are the
                    // DPO. If we didn't notify the user themselves (because they can't download)
                    // then send to requester even if it is the DPO, as in that case the requester
                    // needs to take some action.
                    if (api::can_download_data_request_for_user($request->userid, $request->requestedby, $request->requestedby)) {
                        $sendtorequester = !$notifyuser || !api::is_site_dpo($request->requestedby);
                    }
                    break;
                case api::DATAREQUEST_TYPE_DELETE:
                    // Send to the requester if they are not the DPO and if they are allowed to
                    // create data requests for the user (e.g. Parent).
                    $sendtorequester = !api::is_site_dpo($request->requestedby) &&
                            api::can_create_data_request_for_user($request->userid, $request->requestedby);
                    break;
                default:
                    throw new moodle_exception('errorinvalidrequesttype', 'tool_dataprivacy');
            }

            // Ensure the requester has the capability to make data requests for this user.
            if ($sendtorequester) {
                $requestedby = core_user::get_user($request->requestedby);
                $message->userto = $requestedby;
                $messagetextdata['username'] = fullname($requestedby);
                // Render message email body.
                $messagehtml = $output->render_from_template('tool_dataprivacy/data_request_results_email', $messagetextdata);
                $message->fullmessage = html_to_text($messagehtml);
                $message->fullmessagehtml = $messagehtml;

                // Send message.
                if ($emailonly) {
                    email_to_user($requestedby, $dpo, $subject, $message->fullmessage, $messagehtml);
                } else {
                    message_send($message);
                }
                mtrace('Message sent to requester: ' . $messagetextdata['username']);
            }
        }

        if ($request->type == api::DATAREQUEST_TYPE_DELETE) {
            // Delete the user.
            delete_user($foruser);
        }
    }
}<|MERGE_RESOLUTION|>--- conflicted
+++ resolved
@@ -74,19 +74,17 @@
             return;
         }
 
-<<<<<<< HEAD
-        // Grab the manager.
-        // We set an observer against it to handle failures.
-        $manager = new \core_privacy\manager();
-        $manager->set_observer(new \tool_dataprivacy\manager_observer());
-=======
         // If no site purpose is defined, reject requests since they cannot be processed.
         if (!\tool_dataprivacy\data_registry::defaults_set()) {
             api::update_request_status($requestid, api::DATAREQUEST_STATUS_REJECTED);
             mtrace('No site purpose defined. Request ' . $requestid . ' rejected.');
             return;
         }
->>>>>>> 95a3f780
+
+        // Grab the manager.
+        // We set an observer against it to handle failures.
+        $manager = new \core_privacy\manager();
+        $manager->set_observer(new \tool_dataprivacy\manager_observer());
 
         // Get the user details now. We might not be able to retrieve it later if it's a deletion processing.
         $foruser = core_user::get_user($request->userid);
