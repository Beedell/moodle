@core @core_course @_cross_browser
Feature: Toggle activities visibility from the course page
  In order to delay activities availability
  As a teacher
  I need to quickly change the visibility of an activity

  @javascript
  Scenario: Hide/Show toggle with javascript enabled
    Given the following "users" exist:
      | username | firstname | lastname | email |
      | teacher1 | Teacher | 1 | teacher1@example.com |
      | student1 | Student | 1 | student1@example.com |
    And the following "courses" exist:
      | fullname | shortname | format |
      | Course 1 | C1 | topics |
    And the following "course enrolments" exist:
      | user | course | role |
      | teacher1 | C1 | editingteacher |
      | student1 | C1 | student |
    And I log in as "teacher1"
    And I am on "Course 1" course homepage with editing mode on
    And I add a "Forum" to section "1" and I fill the form with:
      | Forum name | Test forum name |
      | Description | Test forum description |
      | Availability | Show on course page |
    When I open "Test forum name" actions menu
    Then "Test forum name" actions menu should not have "Show" item
    And "Test forum name" actions menu should not have "Make available" item
    And "Test forum name" actions menu should not have "Make unavailable" item
    And I click on "Hide" "link" in the "Test forum name" activity
    And "Test forum name" activity should be hidden
    And I open "Test forum name" actions menu
    And "Test forum name" actions menu should not have "Hide" item
    # Stealth behaviour is not available by default:
    And "Test forum name" actions menu should not have "Make available" item
    And "Test forum name" actions menu should not have "Make unavailable" item
    And I click on "Show" "link" in the "Test forum name" activity
    And "Test forum name" activity should be visible
    And I open "Test forum name" actions menu
    And "Test forum name" actions menu should not have "Show" item
    And "Test forum name" actions menu should not have "Make available" item
    And "Test forum name" actions menu should not have "Make unavailable" item
    And I click on "Hide" "link" in the "Test forum name" activity
    And "Test forum name" activity should be hidden
    And I reload the page
    And "Test forum name" activity should be hidden
    # Make sure that "Availability" dropdown in the edit menu has two options: Show/Hide.
    And I open "Test forum name" actions menu
    And I click on "Edit settings" "link" in the "Test forum name" activity
    And I expand all fieldsets
    And the "Availability" select box should contain "Show on course page"
    And the "Availability" select box should not contain "Make available but not shown on course page"
    And the field "Availability" matches value "Hide from students"
    And I press "Save and return to course"
    And "Test forum name" activity should be hidden
    And I turn editing mode off
    And "Test forum name" activity should be hidden
    And I log out
    # Student should not see this activity.
    And I log in as "student1"
    And I am on "Course 1" course homepage
    And I should not see "Test forum name"
    And I log out

  @javascript
  Scenario: Activities can be made available and unavailable inside a hidden section
    Given the following "users" exist:
      | username | firstname | lastname | email |
      | teacher1 | Teacher | 1 | teacher1@example.com |
      | student1 | Student | 1 | student1@example.com |
    And the following "courses" exist:
      | fullname | shortname | format | numsections |
      | Course 1 | C1 | topics | 2 |
    And the following "course enrolments" exist:
      | user | course | role |
      | teacher1 | C1 | editingteacher |
      | student1 | C1 | student |
    And I log in as "teacher1"
    And I am on "Course 1" course homepage with editing mode on
    And I add the "Recent activity" block
    And I add a "Forum" to section "2" and I fill the form with:
      | Forum name | Test forum name |
      | Description | Test forum description |
      | Availability | Show on course page |
    When I hide section "2"
    Then "Test forum name" activity should be hidden
    And I open "Test forum name" actions menu
    And "Test forum name" actions menu should not have "Show" item
    And "Test forum name" actions menu should not have "Hide" item
    And "Test forum name" actions menu should not have "Make unavailable" item
    And I click on "Make available" "link" in the "Test forum name" activity
    And "Test forum name" activity should be available but hidden from course page
    And I open "Test forum name" actions menu
    And "Test forum name" actions menu should not have "Show" item
    And "Test forum name" actions menu should not have "Hide" item
    And "Test forum name" actions menu should not have "Make available" item
    And I click on "Make unavailable" "link" in the "Test forum name" activity
    And "Test forum name" activity should be hidden
    # Make sure that "Availability" dropdown in the edit menu has three options.
    And I open "Test forum name" actions menu
    And I click on "Edit settings" "link" in the "Test forum name" activity
    And I expand all fieldsets
    And the "Availability" select box should contain "Hide from students"
    And the "Availability" select box should contain "Make available but not shown on course page"
    And the "Availability" select box should not contain "Show on course page"
    And I set the field "Availability" to "Make available but not shown on course page"
    And I press "Save and return to course"
    And "Test forum name" activity should be available but hidden from course page
    And I turn editing mode off
    And "Test forum name" activity should be available but hidden from course page
    And I log out
    # Student will not see the module on the course page but can access it from other reports and blocks:
    And I log in as "student1"
    And I am on "Course 1" course homepage
    And "Test forum name" activity should be hidden
    And I click on "Test forum name" "link" in the "Recent activity" "block"
    And I should see "Test forum name"
    And I should see "(There are no discussion topics yet in this forum)"
    And I log out

  @javascript
<<<<<<< HEAD
  Scenario: Activities can be shown and hidden inside an orphaned section
    Given the following "users" exist:
      | username | firstname | lastname | email |
      | teacher1 | Teacher | 1 | teacher1@example.com |
    And the following "courses" exist:
      | fullname | shortname | format | numsections |
      | Course 1 | C1 | topics | 2 |
    And the following "course enrolments" exist:
      | user | course | role |
      | teacher1 | C1 | editingteacher |
    And I log in as "teacher1"
    And I am on "Course 1" course homepage with editing mode on
    And I add a "Forum" to section "2" and I fill the form with:
      | Forum name | Test forum name |
      | Description | Test forum description |
      | Availability | Show on course page |
    When I click on ".reduce-sections" "css_element"
    Then "Test forum name" activity should be visible
    And I open "Test forum name" actions menu
    And "Test forum name" actions menu should not have "Show" item
    And "Test forum name" actions menu should not have "Make available" item
    And "Test forum name" actions menu should not have "Make unavailable" item
    And I click on "Hide" "link" in the "Test forum name" activity
    And "Test forum name" activity should be hidden
    And I open "Test forum name" actions menu
    And "Test forum name" actions menu should not have "Hide" item
    And "Test forum name" actions menu should not have "Make available" item
    And "Test forum name" actions menu should not have "Make unavailable" item
    And I click on "Show" "link" in the "Test forum name" activity
    And "Test forum name" activity should be visible

  @javascript
=======
>>>>>>> 1091687a
  Scenario: Activities can be made available but not visible on a course page
    Given the following "users" exist:
      | username | firstname | lastname | email |
      | teacher1 | Teacher | 1 | teacher1@example.com |
      | student1 | Student | 1 | student1@example.com |
    And the following "courses" exist:
      | fullname | shortname | format | numsections |
      | Course 1 | C1        | topics | 2           |
    And the following "course enrolments" exist:
      | user | course | role |
      | teacher1 | C1 | editingteacher |
      | student1 | C1 | student |
    And I log in as "admin"
    And I set the following administration settings values:
      | allowstealth | 1 |
    And I log out
    And I log in as "teacher1"
    And I am on "Course 1" course homepage with editing mode on
    And I add the "Recent activity" block
    And I add a "Assignment" to section "2" and I fill the form with:
      | Assignment name | Test assignment name |
      | Description | Test assignment description |
      | Availability | Show on course page |
    When I open "Test assignment name" actions menu
    Then "Test assignment name" actions menu should not have "Show" item
    And "Test assignment name" actions menu should have "Hide" item
    And "Test assignment name" actions menu should not have "Make available" item
    And "Test assignment name" actions menu should not have "Make unavailable" item
    And I click on "Hide" "link" in the "Test assignment name" activity
    And "Test assignment name" activity should be hidden
    And I open "Test assignment name" actions menu
    And "Test assignment name" actions menu should have "Show" item
    And "Test assignment name" actions menu should not have "Hide" item
    And "Test assignment name" actions menu should not have "Make unavailable" item
    And I click on "Make available" "link" in the "Test assignment name" activity
    And "Test assignment name" activity should be available but hidden from course page
    # Make sure that "Availability" dropdown in the edit menu has three options.
    And I open "Test assignment name" actions menu
    And I click on "Edit settings" "link" in the "Test assignment name" activity
    And I expand all fieldsets
    And the "Availability" select box should contain "Show on course page"
    And the "Availability" select box should contain "Hide from students"
    And the field "Availability" matches value "Make available but not shown on course page"
    And I press "Save and return to course"
    And "Test assignment name" activity should be available but hidden from course page
    And I turn editing mode off
    And "Test assignment name" activity should be available but hidden from course page
    And I log out
    # Student will not see the module on the course page but can access it from other reports and blocks:
    And I log in as "student1"
    And I am on "Course 1" course homepage
    And "Test assignment name" activity should be hidden
    And I click on "Test assignment name" "link" in the "Recent activity" "block"
    And I should see "Test assignment name"
    And I should see "Submission status"
    And I log out<|MERGE_RESOLUTION|>--- conflicted
+++ resolved
@@ -119,41 +119,6 @@
     And I log out
 
   @javascript
-<<<<<<< HEAD
-  Scenario: Activities can be shown and hidden inside an orphaned section
-    Given the following "users" exist:
-      | username | firstname | lastname | email |
-      | teacher1 | Teacher | 1 | teacher1@example.com |
-    And the following "courses" exist:
-      | fullname | shortname | format | numsections |
-      | Course 1 | C1 | topics | 2 |
-    And the following "course enrolments" exist:
-      | user | course | role |
-      | teacher1 | C1 | editingteacher |
-    And I log in as "teacher1"
-    And I am on "Course 1" course homepage with editing mode on
-    And I add a "Forum" to section "2" and I fill the form with:
-      | Forum name | Test forum name |
-      | Description | Test forum description |
-      | Availability | Show on course page |
-    When I click on ".reduce-sections" "css_element"
-    Then "Test forum name" activity should be visible
-    And I open "Test forum name" actions menu
-    And "Test forum name" actions menu should not have "Show" item
-    And "Test forum name" actions menu should not have "Make available" item
-    And "Test forum name" actions menu should not have "Make unavailable" item
-    And I click on "Hide" "link" in the "Test forum name" activity
-    And "Test forum name" activity should be hidden
-    And I open "Test forum name" actions menu
-    And "Test forum name" actions menu should not have "Hide" item
-    And "Test forum name" actions menu should not have "Make available" item
-    And "Test forum name" actions menu should not have "Make unavailable" item
-    And I click on "Show" "link" in the "Test forum name" activity
-    And "Test forum name" activity should be visible
-
-  @javascript
-=======
->>>>>>> 1091687a
   Scenario: Activities can be made available but not visible on a course page
     Given the following "users" exist:
       | username | firstname | lastname | email |
