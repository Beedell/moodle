This files describes API changes in /mod/forum/*,
information provided here is intended especially for developers.

=== 3.7 ===
  * Changed the forum discussion rendering to use templates rather than print functions.
  * Added new forum entities, factories, exporters, renderers, and vaults in the local namespace to better encapsulate the forum data.
  * Deprecated all of the forum_print_* functions in lib.php.
  * The forum_print_latest_discussions function has been deprecated and will not be replaced.
  * The get_forum_discussion_posts web service has been deprecated in favour of get_discussion_posts.
  * The forum_count_replies function has been deprecated in favour of get_reply_count_for_post_id_in_discussion_id in
    the Post vault.
<<<<<<< HEAD
  * External function get_forums_by_courses now returns two additional fields "duedate" and "cutoffdate" containing the due date and the cutoff date
    for posting to the forums respectively.
=======
  * External function get_forum_discussion_posts now returns an additional field "tags" returning the post tags.
>>>>>>> 86fd9277

=== 3.6 ===

  * forum_print_post should be surrounded with calls to forum_print_post_start and forum_print_post_end to create the proper HTML structure for the post.

=== 3.4 ===
  * External function get_forum_discussion_posts now returns an additional field "ratinginfo" containing rating information.

=== 3.3 ===
  * External function get_forums_by_courses now returns and additional field "istracked" that indicates if the user
   is tracking the related forum.
  * The legacy forum.js file has been removed, this includes the js functions:
    forum_produce_subscribe_link, forum_produce_tracking_link, lockoptions_timetoitems,
    lockoptions_timefromitems, lockoptions, lockoption, unlockoption
  * External function can_add_discussion now returns two additional fields:
   "canpindiscussions" that indicates if the user can add pinned discussions.
   "cancreateattachment" that indicates if the user can add attachments to the discussion.

=== 3.2 ===
 * The setting $CFG->forum_replytouser has been removed in favour of a centralized noreplyaddress setting.
   Please use $CFG->noreplyaddress setting instead.
 * The following functions have been finally deprecated and should no longer be used.
  - forum_count_unrated_posts
  - forum_tp_count_discussion_read_records
  - forum_get_user_discussions
  - forum_tp_count_forum_posts
  - forum_tp_count_forum_read_records
  - forum_get_open_modes
  - forum_get_child_posts
  - forum_get_discussion_posts
  - forum_get_ratings
  - forum_get_tracking_link
  - forum_tp_count_discussion_unread_posts
  - forum_convert_to_roles
  - forum_tp_get_read_records
  - forum_tp_get_discussion_read_records
  - forum_user_enrolled
  - forum_user_can_view_post
  - forum_shorten_post
  - forum_is_subscribed
  - forum_subscribe
  - forum_unsubscribe
  - forum_subscribed_users
  - forum_is_forcesubscribed
  - forum_forcesubscribe
  - forum_get_forcesubscribed
  - forum_get_subscribed_forums
  - forum_get_optional_subscribed_forums
  - forum_get_potential_subscribers
 * External functions that were returning file information now return the following file fields:
   filename, filepath, mimetype, filesize, timemodified and fileurl.
   Those fields are now marked as VALUE_OPTIONAL for backwards compatibility.

=== 3.1 ===
 * The inteface to forum_get_email_message_id() has changed and no longer needs the $host argument.

=== 3.0 ===
 * External function get_forums_by_courses now returns and additional field "cancreatediscussions" that indicates if the user
   can create discussions in the forum.
 * A new optional parameter (groupid) has been added to get_forum_discussions.
   This parameter can override the automatically calculated current group.
 * New constant FORUM_POSTS_ALL_USER_GROUPS, to be used as parameter in functions where we'd need to retrieve all the user posts.

=== 2.8 ===
 * The following functions have all been marked as deprecated. Many of
   these have not been supported in many releases and should not be relied
   upon:
     forum_count_unrated_posts
     forum_tp_count_discussion_read_records
     forum_get_user_discussions
     forum_tp_count_forum_posts
     forum_tp_count_forum_read_records
     forum_get_open_modes
     forum_get_child_posts
     forum_get_discussion_posts
     forum_get_ratings
     forum_get_tracking_link
     forum_tp_count_discussion_unread_posts
     forum_convert_to_roles
     forum_tp_get_read_records
     forum_tp_get_discussion_read_records
     forum_user_enrolled
     forum_user_can_view_post
 * The following functions have been deprecated and replaced. Please see the phpdoc for each on the new function to use instead:
   * forum_is_subscribed
   * forum_subscribe
   * forum_unsubscribe
   * forum_subscribed_users
   * forum_is_forcesubscribed
   * forum_forcesubscribe
   * forum_get_forcesubscribed
   * forum_get_subscribed_forums
   * forum_get_optional_subscribed_forums
   * forum_get_potential_subscribers
 * External function mod_forum_external::get_forum_discussions has been deprecated.
   Use mod_forum_external::get_forum_discussions_paginated instead.

=== 2.6 ===

* The file post_form.php should not be included, the class it contained has
  been moved so that it can benefit from autoloading.
* The function forum_shorten_post() has been deprecated. It was doing a poor
  job of shortening forum post text and the shorten_text() function does a
  much better job.
* The constant FORUM_TRACKING_ON has been deprecated and replaced by
  FORUM_TRACKING_FORCED. The value between them is maintained, so they are
  interchangeable, but code should migrate to the new name.

=== 2.5 ===

The function forum_check_throttling has been changed so that a warning object is returned when a user has reached the 'Post threshold for warning' or
'Post threshold for blocking' setting, rather than echoing this on screen. This allows the warning to be moved inside the post form as it can be added
as a HTML element, where it is more noticeable. False is returned if there is no need to warn, or restrict the user from posting - see MDL-39182.

=== 2.3.5, 2.4.2 ===

* mod/forum:allowforcesubscribe capability will be forcefully assigned to frontpage role, as it was mistakenly missed off
when the capability was initially created. If you don't want users with frontpage role to get forum (with forcesubscribe) emails,
then please remove this capability for frontpage role.<|MERGE_RESOLUTION|>--- conflicted
+++ resolved
@@ -9,12 +9,8 @@
   * The get_forum_discussion_posts web service has been deprecated in favour of get_discussion_posts.
   * The forum_count_replies function has been deprecated in favour of get_reply_count_for_post_id_in_discussion_id in
     the Post vault.
-<<<<<<< HEAD
-  * External function get_forums_by_courses now returns two additional fields "duedate" and "cutoffdate" containing the due date and the cutoff date
-    for posting to the forums respectively.
-=======
+  * External function get_forums_by_courses now returns two additional fields "duedate" and "cutoffdate" containing the due date and the cutoff date for posting to the forums respectively.
   * External function get_forum_discussion_posts now returns an additional field "tags" returning the post tags.
->>>>>>> 86fd9277
 
 === 3.6 ===
 
