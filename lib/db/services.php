<?php

// This file is part of Moodle - http://moodle.org/
//
// Moodle is free software: you can redistribute it and/or modify
// it under the terms of the GNU General Public License as published by
// the Free Software Foundation, either version 3 of the License, or
// (at your option) any later version.
//
// Moodle is distributed in the hope that it will be useful,
// but WITHOUT ANY WARRANTY; without even the implied warranty of
// MERCHANTABILITY or FITNESS FOR A PARTICULAR PURPOSE.  See the
// GNU General Public License for more details.
//
// You should have received a copy of the GNU General Public License
// along with Moodle.  If not, see <http://www.gnu.org/licenses/>.

/**
 * Core external functions and service definitions.
 *
 * @package    core
 * @subpackage webservice
 * @copyright  2009 Petr Skoda (http://skodak.org)
 * @license    http://www.gnu.org/copyleft/gpl.html GNU GPL v3 or later
 */

$functions = array(

    // === group related functions ===

    'moodle_group_create_groups' => array(
        'classname'   => 'moodle_group_external',
        'methodname'  => 'create_groups',
        'classpath'   => 'group/externallib.php',
        'description' => 'Creates new groups.',
        'type'        => 'write',
        'capabilities'=> 'moodle/course:managegroups',
    ),

    'moodle_group_get_groups' => array(
        'classname'   => 'moodle_group_external',
        'methodname'  => 'get_groups',
        'classpath'   => 'group/externallib.php',
        'description' => 'Returns group details.',
        'type'        => 'read',
        'capabilities'=> 'moodle/course:managegroups',
    ),

    'moodle_group_get_course_groups' => array(
        'classname'   => 'moodle_group_external',
        'methodname'  => 'get_course_groups',
        'classpath'   => 'group/externallib.php',
        'description' => 'Returns all groups in specified course.',
        'type'        => 'read',
        'capabilities'=> 'moodle/course:managegroups',
    ),

    'moodle_group_delete_groups' => array(
        'classname'   => 'moodle_group_external',
        'methodname'  => 'delete_groups',
        'classpath'   => 'group/externallib.php',
        'description' => 'Deletes all specified groups.',
        'type'        => 'delete',
        'capabilities'=> 'moodle/course:managegroups',
    ),

    'moodle_group_get_groupmembers' => array(
        'classname'   => 'moodle_group_external',
        'methodname'  => 'get_groupmembers',
        'classpath'   => 'group/externallib.php',
        'description' => 'Returns group members.',
        'type'        => 'read',
        'capabilities'=> 'moodle/course:managegroups',
    ),

    'moodle_group_add_groupmembers' => array(
        'classname'   => 'moodle_group_external',
        'methodname'  => 'add_groupmembers',
        'classpath'   => 'group/externallib.php',
        'description' => 'Adds group members.',
        'type'        => 'write',
        'capabilities'=> 'moodle/course:managegroups',
    ),

    'moodle_group_delete_groupmembers' => array(
        'classname'   => 'moodle_group_external',
        'methodname'  => 'delete_groupmembers',
        'classpath'   => 'group/externallib.php',
        'description' => 'Deletes group members.',
        'type'        => 'delete',
        'capabilities'=> 'moodle/course:managegroups',
    ),


    // === file related functions ===

    'moodle_file_get_files' => array(
        'classname'   => 'moodle_file_external',
        'methodname'  => 'get_files',
        'description' => 'browse moodle files',
        'type'        => 'read',
        'classpath'   => 'files/externallib.php',
    ),
    'moodle_file_upload' => array(
        'classname'   => 'moodle_file_external',
        'methodname'  => 'upload',
        'description' => 'upload a file to moodle',
        'type'        => 'write',
        'classpath'   => 'files/externallib.php',
    ),

    // === user related functions ===

    'moodle_user_create_users' => array(
        'classname'   => 'moodle_user_external',
        'methodname'  => 'create_users',
        'classpath'   => 'user/externallib.php',
        'description' => 'Create users.',
        'type'        => 'write',
        'capabilities'=> 'moodle/user:create',
    ),

    'moodle_user_get_users_by_id' => array(
        'classname'   => 'moodle_user_external',
        'methodname'  => 'get_users_by_id',
        'classpath'   => 'user/externallib.php',
        'description' => 'Get users by id.',
        'type'        => 'read',
        'capabilities'=> 'moodle/user:viewalldetails',
    ),

    'moodle_user_delete_users' => array(
        'classname'   => 'moodle_user_external',
        'methodname'  => 'delete_users',
        'classpath'   => 'user/externallib.php',
        'description' => 'Delete users.',
        'type'        => 'write',
        'capabilities'=> 'moodle/user:delete',
    ),

    'moodle_user_update_users' => array(
        'classname'   => 'moodle_user_external',
        'methodname'  => 'update_users',
        'classpath'   => 'user/externallib.php',
        'description' => 'Update users.',
        'type'        => 'write',
        'capabilities'=> 'moodle/user:update',
    ),

    // === enrol related functions ===

    'moodle_enrol_get_enrolled_users' => array(
        'classname'   => 'moodle_enrol_external',
        'methodname'  => 'get_enrolled_users',
        'classpath'   => 'enrol/externallib.php',
        'description' => 'Get list of course participants',
        'type'        => 'read',
        'capabilities'=> 'moodle/site:viewparticipants, moodle/course:viewparticipants,
            moodle/role:review, moodle/site:accessallgroups, moodle/course:enrolreview',
    ),

    'moodle_enrol_get_users_courses' => array(
        'classname'   => 'moodle_enrol_external',
        'methodname'  => 'get_users_courses',
        'classpath'   => 'enrol/externallib.php',
        'description' => 'Get list of courses user is enrolled in',
        'type'        => 'read',
        'capabilities'=> 'moodle/course:viewparticipants',
    ),

    'moodle_role_assign' => array(
        'classname'   => 'moodle_enrol_external',
        'methodname'  => 'role_assign',
        'classpath'   => 'enrol/externallib.php',
        'description' => 'Manual role assignments.',
        'type'        => 'write',
        'capabilities'=> 'moodle/role:assign',
    ),

    'moodle_role_unassign' => array(
        'classname'   => 'moodle_enrol_external',
        'methodname'  => 'role_unassign',
        'classpath'   => 'enrol/externallib.php',
        'description' => 'Manual role unassignments.',
        'type'        => 'write',
        'capabilities'=> 'moodle/role:assign',
    ),

    // === course related functions ===

    'moodle_course_get_courses' => array(
        'classname'   => 'moodle_course_external',
        'methodname'  => 'get_courses',
        'classpath'   => 'course/externallib.php',
        'description' => 'Return course details',
        'type'        => 'read',
        'capabilities'=> 'moodle/course:view,moodle/course:update,moodle/course:viewhiddencourses',
    ),

    'moodle_course_create_courses' => array(
        'classname'   => 'moodle_course_external',
        'methodname'  => 'create_courses',
        'classpath'   => 'course/externallib.php',
        'description' => 'Create new courses',
        'type'        => 'write',
        'capabilities'=> 'moodle/course:create,moodle/course:visibility',
    ),

<<<<<<< HEAD
    // === message related functions ===

    'moodle_message_send_messages' => array(
        'classname'   => 'moodle_message_external',
        'methodname'  => 'send_messages',
        'classpath'   => 'message/externallib.php',
        'description' => 'Send messages',
        'type'        => 'write',
        'capabilities'=> 'moodle/site:sendmessage',
    ),

    // === notes related functions ===

    'moodle_notes_create_notes' => array(
        'classname'   => 'moodle_notes_external',
        'methodname'  => 'create_notes',
        'classpath'   => 'notes/externallib.php',
        'description' => 'Create notes',
        'type'        => 'write',
        'capabilities'=> 'moodle/notes:manage',
    ),

);

$services = array(
   'Moodle mobile web service'  => array(
        'functions' => array (
            'moodle_enrol_get_users_courses',
            'moodle_enrol_get_enrolled_users',
            'moodle_user_get_users_by_id'),
        'enabled' => 0,
        'restrictedusers' => 0,
        'shortname' => MOODLE_OFFICIAL_MOBILE_SERVICE
    ),
=======
    // === webservice related functions ===

    'moodle_webservice_get_siteinfo' => array(
        'classname'   => 'moodle_webservice_external',
        'methodname'  => 'get_siteinfo',
        'classpath'   => 'webservice/externallib.php',
        'description' => 'Return some site info / user info / list web service functions',
        'type'        => 'read',
    ),

>>>>>>> 0bf486a6
);<|MERGE_RESOLUTION|>--- conflicted
+++ resolved
@@ -206,7 +206,6 @@
         'capabilities'=> 'moodle/course:create,moodle/course:visibility',
     ),
 
-<<<<<<< HEAD
     // === message related functions ===
 
     'moodle_message_send_messages' => array(
@@ -227,6 +226,16 @@
         'description' => 'Create notes',
         'type'        => 'write',
         'capabilities'=> 'moodle/notes:manage',
+    ),
+
+    // === webservice related functions ===
+
+    'moodle_webservice_get_siteinfo' => array(
+        'classname'   => 'moodle_webservice_external',
+        'methodname'  => 'get_siteinfo',
+        'classpath'   => 'webservice/externallib.php',
+        'description' => 'Return some site info / user info / list web service functions',
+        'type'        => 'read',
     ),
 
 );
@@ -241,16 +250,4 @@
         'restrictedusers' => 0,
         'shortname' => MOODLE_OFFICIAL_MOBILE_SERVICE
     ),
-=======
-    // === webservice related functions ===
-
-    'moodle_webservice_get_siteinfo' => array(
-        'classname'   => 'moodle_webservice_external',
-        'methodname'  => 'get_siteinfo',
-        'classpath'   => 'webservice/externallib.php',
-        'description' => 'Return some site info / user info / list web service functions',
-        'type'        => 'read',
-    ),
-
->>>>>>> 0bf486a6
 );