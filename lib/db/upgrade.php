--- conflicted
+++ resolved
@@ -1990,7 +1990,6 @@
         upgrade_main_savepoint(true, 2013040300.01);
     }
 
-<<<<<<< HEAD
     if ($oldversion < 2013041200.00) {
         // MDL-29877 Some bad restores created grade items with no category information.
         $sql = "UPDATE {grade_items}
@@ -2104,8 +2103,9 @@
 
         // Main savepoint reached.
         upgrade_main_savepoint(true, 2013041601.00);
-=======
-    if ($oldversion < 2013041100.01) {
+    }
+
+    if ($oldversion < 2013041601.01) {
         // Changing the default of field descriptionformat on table user to 1.
         $table = new xmldb_table('user');
         $field = new xmldb_field('descriptionformat', XMLDB_TYPE_INTEGER, '2', null, XMLDB_NOTNULL, null, '1', 'description');
@@ -2114,8 +2114,7 @@
         $dbman->change_field_default($table, $field);
 
         // Main savepoint reached.
-        upgrade_main_savepoint(true, 2013041100.01);
->>>>>>> 0c4c981f
+        upgrade_main_savepoint(true, 2013041601.01);
     }
 
     return true;
