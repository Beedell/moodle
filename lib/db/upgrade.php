--- conflicted
+++ resolved
@@ -4216,7 +4216,6 @@
         upgrade_main_savepoint(true, 2015030400.00);
     }
 
-<<<<<<< HEAD
     if ($oldversion < 2015031100.00) {
         // Unset old config variable.
         unset_config('enabletgzbackups');
@@ -4298,11 +4297,11 @@
             unset_config('timezone');
         }
         upgrade_main_savepoint(true, 2015040200.03);
-=======
-    if ($oldversion < 2015033000.00) {
+    }
+
+    if ($oldversion < 2015040700.01) {
         $DB->delete_records('config_plugins', array('name' => 'requiremodintro'));
-        upgrade_main_savepoint(true, 2015033000.00);
->>>>>>> 6398ff53
+        upgrade_main_savepoint(true, 2015040700.01);
     }
 
     return true;
