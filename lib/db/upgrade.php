<?php
// This file is part of Moodle - http://moodle.org/
//
// Moodle is free software: you can redistribute it and/or modify
// it under the terms of the GNU General Public License as published by
// the Free Software Foundation, either version 3 of the License, or
// (at your option) any later version.
//
// Moodle is distributed in the hope that it will be useful,
// but WITHOUT ANY WARRANTY; without even the implied warranty of
// MERCHANTABILITY or FITNESS FOR A PARTICULAR PURPOSE.  See the
// GNU General Public License for more details.
//
// You should have received a copy of the GNU General Public License
// along with Moodle.  If not, see <http://www.gnu.org/licenses/>.

/**
 * This file keeps track of upgrades to Moodle.
 *
 * Sometimes, changes between versions involve
 * alterations to database structures and other
 * major things that may break installations.
 *
 * The upgrade function in this file will attempt
 * to perform all the necessary actions to upgrade
 * your older installation to the current version.
 *
 * If there's something it cannot do itself, it
 * will tell you what you need to do.
 *
 * The commands in here will all be database-neutral,
 * using the methods of database_manager class
 *
 * Please do not forget to use upgrade_set_timeout()
 * before any action that may take longer time to finish.
 *
 * @package   core_install
 * @category  upgrade
 * @copyright 2006 onwards Martin Dougiamas  http://dougiamas.com
 * @license   http://www.gnu.org/copyleft/gpl.html GNU GPL v3 or later
 */

defined('MOODLE_INTERNAL') || die();

/**
 * Main upgrade tasks to be executed on Moodle version bump
 *
 * This function is automatically executed after one bump in the Moodle core
 * version is detected. It's in charge of performing the required tasks
 * to raise core from the previous version to the next one.
 *
 * It's a collection of ordered blocks of code, named "upgrade steps",
 * each one performing one isolated (from the rest of steps) task. Usually
 * tasks involve creating new DB objects or performing manipulation of the
 * information for cleanup/fixup purposes.
 *
 * Each upgrade step has a fixed structure, that can be summarised as follows:
 *
 * if ($oldversion < XXXXXXXXXX.XX) {
 *     // Explanation of the update step, linking to issue in the Tracker if necessary
 *     upgrade_set_timeout(XX); // Optional for big tasks
 *     // Code to execute goes here, usually the XMLDB Editor will
 *     // help you here. See {@link http://docs.moodle.org/dev/XMLDB_editor}.
 *     upgrade_main_savepoint(true, XXXXXXXXXX.XX);
 * }
 *
 * All plugins within Moodle (modules, blocks, reports...) support the existence of
 * their own upgrade.php file, using the "Frankenstyle" component name as
 * defined at {@link http://docs.moodle.org/dev/Frankenstyle}, for example:
 *     - {@link xmldb_page_upgrade($oldversion)}. (modules don't require the plugintype ("mod_") to be used.
 *     - {@link xmldb_auth_manual_upgrade($oldversion)}.
 *     - {@link xmldb_workshopform_accumulative_upgrade($oldversion)}.
 *     - ....
 *
 * In order to keep the contents of this file reduced, it's allowed to create some helper
 * functions to be used here in the {@link upgradelib.php} file at the same directory. Note
 * that such a file must be manually included from upgrade.php, and there are some restrictions
 * about what can be used within it.
 *
 * For more information, take a look to the documentation available:
 *     - Data definition API: {@link http://docs.moodle.org/dev/Data_definition_API}
 *     - Upgrade API: {@link http://docs.moodle.org/dev/Upgrade_API}
 *
 * @param int $oldversion
 * @return bool always true
 */
function xmldb_main_upgrade($oldversion) {
    global $CFG, $DB;

    require_once($CFG->libdir.'/db/upgradelib.php'); // Core Upgrade-related functions.

    $dbman = $DB->get_manager(); // Loads ddl manager and xmldb classes.

    // Always keep this upgrade step with version being the minimum
    // allowed version to upgrade from (v3.0.0 right now).
    if ($oldversion < 2015111600) {
        // Just in case somebody hacks upgrade scripts or env, we really can not continue.
        echo("You need to upgrade to 3.0.x or higher first!\n");
        exit(1);
        // Note this savepoint is 100% unreachable, but needed to pass the upgrade checks.
        upgrade_main_savepoint(true, 2015111600);
    }

    if ($oldversion < 2016011300.01) {

        // This is a big upgrade script. We create new table tag_coll and the field
        // tag.tagcollid pointing to it.

        // Define table tag_coll to be created.
        $table = new xmldb_table('tag_coll');

        // Adding fields to table tagcloud.
        $table->add_field('id', XMLDB_TYPE_INTEGER, '10', null, XMLDB_NOTNULL, XMLDB_SEQUENCE, null);
        $table->add_field('name', XMLDB_TYPE_CHAR, '255', null, null, null, null);
        $table->add_field('isdefault', XMLDB_TYPE_INTEGER, '2', null, XMLDB_NOTNULL, null, '0');
        $table->add_field('component', XMLDB_TYPE_CHAR, '100', null, null, null, null);
        $table->add_field('sortorder', XMLDB_TYPE_INTEGER, '5', null, XMLDB_NOTNULL, null, '0');
        $table->add_field('searchable', XMLDB_TYPE_INTEGER, '2', null, XMLDB_NOTNULL, null, '1');
        $table->add_field('customurl', XMLDB_TYPE_CHAR, '255', null, null, null, null);

        // Adding keys to table tagcloud.
        $table->add_key('primary', XMLDB_KEY_PRIMARY, array('id'));

        // Conditionally launch create table for tagcloud.
        if (!$dbman->table_exists($table)) {
            $dbman->create_table($table);
        }

        // Table {tag}.
        // Define index name (unique) to be dropped form tag - we will replace it with index on (tagcollid,name) later.
        $table = new xmldb_table('tag');
        $index = new xmldb_index('name', XMLDB_INDEX_UNIQUE, array('name'));

        // Conditionally launch drop index name.
        if ($dbman->index_exists($table, $index)) {
            $dbman->drop_index($table, $index);
        }

        // Define field tagcollid to be added to tag, we create it as null first and will change to notnull later.
        $table = new xmldb_table('tag');
        $field = new xmldb_field('tagcollid', XMLDB_TYPE_INTEGER, '10', null, null, null, null, 'userid');

        // Conditionally launch add field tagcloudid.
        if (!$dbman->field_exists($table, $field)) {
            $dbman->add_field($table, $field);
        }

        // Main savepoint reached.
        upgrade_main_savepoint(true, 2016011300.01);
    }

    if ($oldversion < 2016011300.02) {
        // Create a default tag collection if not exists and update the field tag.tagcollid to point to it.
        if (!$tcid = $DB->get_field_sql('SELECT id FROM {tag_coll} ORDER BY isdefault DESC, sortorder, id', null,
                IGNORE_MULTIPLE)) {
            $tcid = $DB->insert_record('tag_coll', array('isdefault' => 1, 'sortorder' => 0));
        }
        $DB->execute('UPDATE {tag} SET tagcollid = ? WHERE tagcollid IS NULL', array($tcid));

        // Define index tagcollname (unique) to be added to tag.
        $table = new xmldb_table('tag');
        $index = new xmldb_index('tagcollname', XMLDB_INDEX_UNIQUE, array('tagcollid', 'name'));
        $field = new xmldb_field('tagcollid', XMLDB_TYPE_INTEGER, '10', null, XMLDB_NOTNULL, null, null, 'userid');

        // Conditionally launch add index tagcollname.
        if (!$dbman->index_exists($table, $index)) {
            // Launch change of nullability for field tagcollid.
            $dbman->change_field_notnull($table, $field);
            $dbman->add_index($table, $index);
        }

        // Define key tagcollid (foreign) to be added to tag.
        $table = new xmldb_table('tag');
        $key = new xmldb_key('tagcollid', XMLDB_KEY_FOREIGN, array('tagcollid'), 'tag_coll', array('id'));

        // Launch add key tagcloudid.
        $dbman->add_key($table, $key);

        // Main savepoint reached.
        upgrade_main_savepoint(true, 2016011300.02);
    }

    if ($oldversion < 2016011300.03) {

        // Define table tag_area to be created.
        $table = new xmldb_table('tag_area');

        // Adding fields to table tag_area.
        $table->add_field('id', XMLDB_TYPE_INTEGER, '10', null, XMLDB_NOTNULL, XMLDB_SEQUENCE, null);
        $table->add_field('component', XMLDB_TYPE_CHAR, '100', null, XMLDB_NOTNULL, null, null);
        $table->add_field('itemtype', XMLDB_TYPE_CHAR, '100', null, XMLDB_NOTNULL, null, null);
        $table->add_field('enabled', XMLDB_TYPE_INTEGER, '2', null, XMLDB_NOTNULL, null, '1');
        $table->add_field('tagcollid', XMLDB_TYPE_INTEGER, '10', null, XMLDB_NOTNULL, null, null);
        $table->add_field('callback', XMLDB_TYPE_CHAR, '100', null, null, null, null);
        $table->add_field('callbackfile', XMLDB_TYPE_CHAR, '100', null, null, null, null);

        // Adding keys to table tag_area.
        $table->add_key('primary', XMLDB_KEY_PRIMARY, array('id'));
        $table->add_key('tagcollid', XMLDB_KEY_FOREIGN, array('tagcollid'), 'tag_coll', array('id'));

        // Adding indexes to table tag_area.
        $table->add_index('compitemtype', XMLDB_INDEX_UNIQUE, array('component', 'itemtype'));

        // Conditionally launch create table for tag_area.
        if (!$dbman->table_exists($table)) {
            $dbman->create_table($table);
        }

        // Main savepoint reached.
        upgrade_main_savepoint(true, 2016011300.03);
    }

    if ($oldversion < 2016011300.04) {

        // Define index itemtype-itemid-tagid-tiuserid (unique) to be dropped form tag_instance.
        $table = new xmldb_table('tag_instance');
        $index = new xmldb_index('itemtype-itemid-tagid-tiuserid', XMLDB_INDEX_UNIQUE,
                array('itemtype', 'itemid', 'tagid', 'tiuserid'));

        // Conditionally launch drop index itemtype-itemid-tagid-tiuserid.
        if ($dbman->index_exists($table, $index)) {
            $dbman->drop_index($table, $index);
        }

        // Main savepoint reached.
        upgrade_main_savepoint(true, 2016011300.04);
    }

    if ($oldversion < 2016011300.05) {

        $DB->execute("UPDATE {tag_instance} SET component = ? WHERE component IS NULL", array(''));

        // Changing nullability of field component on table tag_instance to not null.
        $table = new xmldb_table('tag_instance');
        $field = new xmldb_field('component', XMLDB_TYPE_CHAR, '100', null, XMLDB_NOTNULL, null, null, 'tagid');

        // Launch change of nullability for field component.
        $dbman->change_field_notnull($table, $field);

        // Changing type of field itemtype on table tag_instance to char.
        $table = new xmldb_table('tag_instance');
        $field = new xmldb_field('itemtype', XMLDB_TYPE_CHAR, '100', null, XMLDB_NOTNULL, null, null, 'component');

        // Launch change of type for field itemtype.
        $dbman->change_field_type($table, $field);

        // Main savepoint reached.
        upgrade_main_savepoint(true, 2016011300.05);
    }

    if ($oldversion < 2016011300.06) {

        // Define index taggeditem (unique) to be added to tag_instance.
        $table = new xmldb_table('tag_instance');
        $index = new xmldb_index('taggeditem', XMLDB_INDEX_UNIQUE, array('component', 'itemtype', 'itemid', 'tiuserid', 'tagid'));

        // Conditionally launch add index taggeditem.
        if (!$dbman->index_exists($table, $index)) {
            $dbman->add_index($table, $index);
        }

        // Main savepoint reached.
        upgrade_main_savepoint(true, 2016011300.06);
    }

    if ($oldversion < 2016011300.07) {

        // Define index taglookup (not unique) to be added to tag_instance.
        $table = new xmldb_table('tag_instance');
        $index = new xmldb_index('taglookup', XMLDB_INDEX_NOTUNIQUE, array('itemtype', 'component', 'tagid', 'contextid'));

        // Conditionally launch add index taglookup.
        if (!$dbman->index_exists($table, $index)) {
            $dbman->add_index($table, $index);
        }

        // Main savepoint reached.
        upgrade_main_savepoint(true, 2016011300.07);
    }

    if ($oldversion < 2016011301.00) {

        // Force uninstall of deleted tool.
        if (!file_exists("$CFG->dirroot/webservice/amf")) {
            // Remove capabilities.
            capabilities_cleanup('webservice_amf');
            // Remove all other associated config.
            unset_all_config_for_plugin('webservice_amf');
        }
        upgrade_main_savepoint(true, 2016011301.00);
    }

    if ($oldversion < 2016011901.00) {

        // Convert calendar_lookahead to nearest new value.
        $transaction = $DB->start_delegated_transaction();

        // Count all users who curretly have that preference set (for progress bar).
        $total = $DB->count_records_select('user_preferences', "name = 'calendar_lookahead' AND value != '0'");
        $pbar = new progress_bar('upgradecalendarlookahead', 500, true);

        // Get all these users, one at a time.
        $rs = $DB->get_recordset_select('user_preferences', "name = 'calendar_lookahead' AND value != '0'");
        $i = 0;
        foreach ($rs as $userpref) {

            // Calculate and set new lookahead value.
            if ($userpref->value > 90) {
                $newvalue = 120;
            } else if ($userpref->value > 60 and $userpref->value < 90) {
                $newvalue = 90;
            } else if ($userpref->value > 30 and $userpref->value < 60) {
                $newvalue = 60;
            } else if ($userpref->value > 21 and $userpref->value < 30) {
                $newvalue = 30;
            } else if ($userpref->value > 14 and $userpref->value < 21) {
                $newvalue = 21;
            } else if ($userpref->value > 7 and $userpref->value < 14) {
                $newvalue = 14;
            } else {
                $newvalue = $userpref->value;
            }

            $DB->set_field('user_preferences', 'value', $newvalue, array('id' => $userpref->id));

            // Update progress.
            $i++;
            $pbar->update($i, $total, "Upgrading user preference settings - $i/$total.");
        }
        $rs->close();
        $transaction->allow_commit();

        upgrade_main_savepoint(true, 2016011901.00);
    }

    if ($oldversion < 2016020200.00) {

        // Define field isstandard to be added to tag.
        $table = new xmldb_table('tag');
        $field = new xmldb_field('isstandard', XMLDB_TYPE_INTEGER, '1', null, XMLDB_NOTNULL, null, '0', 'rawname');

        // Conditionally launch add field isstandard.
        if (!$dbman->field_exists($table, $field)) {
            $dbman->add_field($table, $field);
        }

        // Define index tagcolltype (not unique) to be dropped form tag.
        // This index is no longer created however it was present at some point and it's better to be safe and try to drop it.
        $index = new xmldb_index('tagcolltype', XMLDB_INDEX_NOTUNIQUE, array('tagcollid', 'tagtype'));

        // Conditionally launch drop index tagcolltype.
        if ($dbman->index_exists($table, $index)) {
            $dbman->drop_index($table, $index);
        }

        // Define index tagcolltype (not unique) to be added to tag.
        $index = new xmldb_index('tagcolltype', XMLDB_INDEX_NOTUNIQUE, array('tagcollid', 'isstandard'));

        // Conditionally launch add index tagcolltype.
        if (!$dbman->index_exists($table, $index)) {
            $dbman->add_index($table, $index);
        }

        // Define field tagtype to be dropped from tag.
        $field = new xmldb_field('tagtype');

        // Conditionally launch drop field tagtype and update isstandard.
        if ($dbman->field_exists($table, $field)) {
            $DB->execute("UPDATE {tag} SET isstandard=(CASE WHEN (tagtype = ?) THEN 1 ELSE 0 END)", array('official'));
            $dbman->drop_field($table, $field);
        }

        // Main savepoint reached.
        upgrade_main_savepoint(true, 2016020200.00);
    }

    if ($oldversion < 2016020201.00) {

        // Define field showstandard to be added to tag_area.
        $table = new xmldb_table('tag_area');
        $field = new xmldb_field('showstandard', XMLDB_TYPE_INTEGER, '1', null, XMLDB_NOTNULL, null, '0', 'callbackfile');

        // Conditionally launch add field showstandard.
        if (!$dbman->field_exists($table, $field)) {
            $dbman->add_field($table, $field);
        }

        // By default set user area to hide standard tags. 2 = core_tag_tag::HIDE_STANDARD (can not use constant here).
        $DB->execute("UPDATE {tag_area} SET showstandard = ? WHERE itemtype = ? AND component = ?",
            array(2, 'user', 'core'));

        // Changing precision of field enabled on table tag_area to (1).
        $table = new xmldb_table('tag_area');
        $field = new xmldb_field('enabled', XMLDB_TYPE_INTEGER, '1', null, XMLDB_NOTNULL, null, '1', 'itemtype');

        // Launch change of precision for field enabled.
        $dbman->change_field_precision($table, $field);

        // Main savepoint reached.
        upgrade_main_savepoint(true, 2016020201.00);
    }

    if ($oldversion < 2016021500.00) {
        $root = $CFG->tempdir . '/download';
        if (is_dir($root)) {
            // Fetch each repository type - include all repos, not just enabled.
            $repositories = $DB->get_records('repository', array(), '', 'type');

            foreach ($repositories as $id => $repository) {
                $directory = $root . '/repository_' . $repository->type;
                if (is_dir($directory)) {
                    fulldelete($directory);
                }
            }
        }

        // Main savepoint reached.
        upgrade_main_savepoint(true, 2016021500.00);
    }

    if ($oldversion < 2016021501.00) {
        // This could take a long time. Unfortunately, no way to know how long, and no way to do progress, so setting for 1 hour.
        upgrade_set_timeout(3600);

        // Define index userid-itemid (not unique) to be added to grade_grades_history.
        $table = new xmldb_table('grade_grades_history');
        $index = new xmldb_index('userid-itemid-timemodified', XMLDB_INDEX_NOTUNIQUE, array('userid', 'itemid', 'timemodified'));

        // Conditionally launch add index userid-itemid.
        if (!$dbman->index_exists($table, $index)) {
            $dbman->add_index($table, $index);
        }

        // Main savepoint reached.
        upgrade_main_savepoint(true, 2016021501.00);
    }

    if ($oldversion < 2016030103.00) {

        // MDL-50887. Implement plugins infrastructure for antivirus and create ClamAV plugin.
        // This routine moves core ClamAV configuration to plugin level.

        // If clamav was configured and enabled, enable the plugin.
        if (!empty($CFG->runclamonupload) && !empty($CFG->pathtoclam)) {
            set_config('antiviruses', 'clamav');
        } else {
            set_config('antiviruses', '');
        }

        if (isset($CFG->runclamonupload)) {
            // Just unset global configuration, we have already enabled the plugin
            // which implies that ClamAV will be used for scanning uploaded files.
            unset_config('runclamonupload');
        }
        // Move core ClamAV configuration settings to plugin.
        if (isset($CFG->pathtoclam)) {
            set_config('pathtoclam', $CFG->pathtoclam, 'antivirus_clamav');
            unset_config('pathtoclam');
        }
        if (isset($CFG->quarantinedir)) {
            set_config('quarantinedir', $CFG->quarantinedir, 'antivirus_clamav');
            unset_config('quarantinedir');
        }
        if (isset($CFG->clamfailureonupload)) {
            set_config('clamfailureonupload', $CFG->clamfailureonupload, 'antivirus_clamav');
            unset_config('clamfailureonupload');
        }

        // Main savepoint reached.
        upgrade_main_savepoint(true, 2016030103.00);
    }

    if ($oldversion < 2016030400.01) {
        // Add the new services field.
        $table = new xmldb_table('external_functions');
        $field = new xmldb_field('services', XMLDB_TYPE_CHAR, '1333', null, null, null, null, 'capabilities');

        // Conditionally launch add field services.
        if (!$dbman->field_exists($table, $field)) {
            $dbman->add_field($table, $field);
        }
        // Main savepoint reached.
        upgrade_main_savepoint(true, 2016030400.01);
    }

    if ($oldversion < 2016041500.50) {

        // Define table competency to be created.
        $table = new xmldb_table('competency');

        // Adding fields to table competency.
        $table->add_field('id', XMLDB_TYPE_INTEGER, '10', null, XMLDB_NOTNULL, XMLDB_SEQUENCE, null);
        $table->add_field('shortname', XMLDB_TYPE_CHAR, '100', null, null, null, null);
        $table->add_field('description', XMLDB_TYPE_TEXT, null, null, null, null, null);
        $table->add_field('descriptionformat', XMLDB_TYPE_INTEGER, '4', null, XMLDB_NOTNULL, null, '0');
        $table->add_field('idnumber', XMLDB_TYPE_CHAR, '100', null, null, null, null);
        $table->add_field('competencyframeworkid', XMLDB_TYPE_INTEGER, '10', null, XMLDB_NOTNULL, null, null);
        $table->add_field('parentid', XMLDB_TYPE_INTEGER, '10', null, XMLDB_NOTNULL, null, '0');
        $table->add_field('path', XMLDB_TYPE_CHAR, '255', null, XMLDB_NOTNULL, null, null);
        $table->add_field('sortorder', XMLDB_TYPE_INTEGER, '10', null, XMLDB_NOTNULL, null, null);
        $table->add_field('ruletype', XMLDB_TYPE_CHAR, '100', null, null, null, null);
        $table->add_field('ruleoutcome', XMLDB_TYPE_INTEGER, '2', null, XMLDB_NOTNULL, null, '0');
        $table->add_field('ruleconfig', XMLDB_TYPE_TEXT, null, null, null, null, null);
        $table->add_field('scaleid', XMLDB_TYPE_INTEGER, '10', null, null, null, null);
        $table->add_field('scaleconfiguration', XMLDB_TYPE_TEXT, null, null, null, null, null);
        $table->add_field('timecreated', XMLDB_TYPE_INTEGER, '10', null, XMLDB_NOTNULL, null, null);
        $table->add_field('timemodified', XMLDB_TYPE_INTEGER, '10', null, XMLDB_NOTNULL, null, null);
        $table->add_field('usermodified', XMLDB_TYPE_INTEGER, '10', null, null, null, null);

        // Adding keys to table competency.
        $table->add_key('primary', XMLDB_KEY_PRIMARY, array('id'));

        // Adding indexes to table competency.
        $table->add_index('idnumberframework', XMLDB_INDEX_UNIQUE, array('competencyframeworkid', 'idnumber'));
        $table->add_index('ruleoutcome', XMLDB_INDEX_NOTUNIQUE, array('ruleoutcome'));

        // Conditionally launch create table for competency.
        if (!$dbman->table_exists($table)) {
            $dbman->create_table($table);
        }

        // Main savepoint reached.
        upgrade_main_savepoint(true, 2016041500.50);
    }

    if ($oldversion < 2016041500.51) {

        // Define table competency_coursecompsetting to be created.
        $table = new xmldb_table('competency_coursecompsetting');

        // Adding fields to table competency_coursecompsetting.
        $table->add_field('id', XMLDB_TYPE_INTEGER, '10', null, XMLDB_NOTNULL, XMLDB_SEQUENCE, null);
        $table->add_field('courseid', XMLDB_TYPE_INTEGER, '10', null, XMLDB_NOTNULL, null, null);
        $table->add_field('pushratingstouserplans', XMLDB_TYPE_INTEGER, '2', null, null, null, null);
        $table->add_field('timecreated', XMLDB_TYPE_INTEGER, '10', null, XMLDB_NOTNULL, null, null);
        $table->add_field('timemodified', XMLDB_TYPE_INTEGER, '10', null, XMLDB_NOTNULL, null, null);
        $table->add_field('usermodified', XMLDB_TYPE_INTEGER, '10', null, null, null, null);

        // Adding keys to table competency_coursecompsetting.
        $table->add_key('primary', XMLDB_KEY_PRIMARY, array('id'));
        $table->add_key('courseidlink', XMLDB_KEY_FOREIGN_UNIQUE, array('courseid'), 'course', array('id'));

        // Conditionally launch create table for competency_coursecompsetting.
        if (!$dbman->table_exists($table)) {
            $dbman->create_table($table);
        }

        // Main savepoint reached.
        upgrade_main_savepoint(true, 2016041500.51);
    }

    if ($oldversion < 2016041500.52) {

        // Define table competency_framework to be created.
        $table = new xmldb_table('competency_framework');

        // Adding fields to table competency_framework.
        $table->add_field('id', XMLDB_TYPE_INTEGER, '10', null, XMLDB_NOTNULL, XMLDB_SEQUENCE, null);
        $table->add_field('shortname', XMLDB_TYPE_CHAR, '100', null, null, null, null);
        $table->add_field('contextid', XMLDB_TYPE_INTEGER, '10', null, XMLDB_NOTNULL, null, null);
        $table->add_field('idnumber', XMLDB_TYPE_CHAR, '100', null, null, null, null);
        $table->add_field('description', XMLDB_TYPE_TEXT, null, null, null, null, null);
        $table->add_field('descriptionformat', XMLDB_TYPE_INTEGER, '4', null, XMLDB_NOTNULL, null, '0');
        $table->add_field('scaleid', XMLDB_TYPE_INTEGER, '11', null, null, null, null);
        $table->add_field('scaleconfiguration', XMLDB_TYPE_TEXT, null, null, XMLDB_NOTNULL, null, null);
        $table->add_field('visible', XMLDB_TYPE_INTEGER, '2', null, XMLDB_NOTNULL, null, '1');
        $table->add_field('taxonomies', XMLDB_TYPE_CHAR, '255', null, XMLDB_NOTNULL, null, null);
        $table->add_field('timecreated', XMLDB_TYPE_INTEGER, '10', null, XMLDB_NOTNULL, null, null);
        $table->add_field('timemodified', XMLDB_TYPE_INTEGER, '10', null, XMLDB_NOTNULL, null, null);
        $table->add_field('usermodified', XMLDB_TYPE_INTEGER, '10', null, null, null, null);

        // Adding keys to table competency_framework.
        $table->add_key('primary', XMLDB_KEY_PRIMARY, array('id'));

        // Adding indexes to table competency_framework.
        $table->add_index('idnumber', XMLDB_INDEX_UNIQUE, array('idnumber'));

        // Conditionally launch create table for competency_framework.
        if (!$dbman->table_exists($table)) {
            $dbman->create_table($table);
        }

        // Main savepoint reached.
        upgrade_main_savepoint(true, 2016041500.52);
    }

    if ($oldversion < 2016041500.53) {

        // Define table competency_coursecomp to be created.
        $table = new xmldb_table('competency_coursecomp');

        // Adding fields to table competency_coursecomp.
        $table->add_field('id', XMLDB_TYPE_INTEGER, '10', null, XMLDB_NOTNULL, XMLDB_SEQUENCE, null);
        $table->add_field('courseid', XMLDB_TYPE_INTEGER, '10', null, XMLDB_NOTNULL, null, null);
        $table->add_field('competencyid', XMLDB_TYPE_INTEGER, '10', null, XMLDB_NOTNULL, null, null);
        $table->add_field('ruleoutcome', XMLDB_TYPE_INTEGER, '2', null, XMLDB_NOTNULL, null, null);
        $table->add_field('timecreated', XMLDB_TYPE_INTEGER, '10', null, XMLDB_NOTNULL, null, null);
        $table->add_field('timemodified', XMLDB_TYPE_INTEGER, '10', null, XMLDB_NOTNULL, null, null);
        $table->add_field('usermodified', XMLDB_TYPE_INTEGER, '10', null, XMLDB_NOTNULL, null, null);
        $table->add_field('sortorder', XMLDB_TYPE_INTEGER, '10', null, XMLDB_NOTNULL, null, null);

        // Adding keys to table competency_coursecomp.
        $table->add_key('primary', XMLDB_KEY_PRIMARY, array('id'));
        $table->add_key('courseidlink', XMLDB_KEY_FOREIGN, array('courseid'), 'course', array('id'));
        $table->add_key('competencyid', XMLDB_KEY_FOREIGN, array('competencyid'), 'competency_competency', array('id'));

        // Adding indexes to table competency_coursecomp.
        $table->add_index('courseidruleoutcome', XMLDB_INDEX_NOTUNIQUE, array('courseid', 'ruleoutcome'));
        $table->add_index('courseidcompetencyid', XMLDB_INDEX_UNIQUE, array('courseid', 'competencyid'));

        // Conditionally launch create table for competency_coursecomp.
        if (!$dbman->table_exists($table)) {
            $dbman->create_table($table);
        }

        // Main savepoint reached.
        upgrade_main_savepoint(true, 2016041500.53);
    }

    if ($oldversion < 2016041500.54) {

        // Define table competency_plan to be created.
        $table = new xmldb_table('competency_plan');

        // Adding fields to table competency_plan.
        $table->add_field('id', XMLDB_TYPE_INTEGER, '10', null, XMLDB_NOTNULL, XMLDB_SEQUENCE, null);
        $table->add_field('name', XMLDB_TYPE_CHAR, '100', null, XMLDB_NOTNULL, null, null);
        $table->add_field('description', XMLDB_TYPE_TEXT, null, null, null, null, null);
        $table->add_field('descriptionformat', XMLDB_TYPE_INTEGER, '4', null, XMLDB_NOTNULL, null, '0');
        $table->add_field('userid', XMLDB_TYPE_INTEGER, '10', null, XMLDB_NOTNULL, null, null);
        $table->add_field('templateid', XMLDB_TYPE_INTEGER, '10', null, null, null, null);
        $table->add_field('origtemplateid', XMLDB_TYPE_INTEGER, '10', null, null, null, null);
        $table->add_field('status', XMLDB_TYPE_INTEGER, '1', null, XMLDB_NOTNULL, null, null);
        $table->add_field('duedate', XMLDB_TYPE_INTEGER, '10', null, null, null, '0');
        $table->add_field('reviewerid', XMLDB_TYPE_INTEGER, '10', null, null, null, null);
        $table->add_field('timecreated', XMLDB_TYPE_INTEGER, '10', null, XMLDB_NOTNULL, null, null);
        $table->add_field('timemodified', XMLDB_TYPE_INTEGER, '10', null, XMLDB_NOTNULL, null, '0');
        $table->add_field('usermodified', XMLDB_TYPE_INTEGER, '10', null, XMLDB_NOTNULL, null, null);

        // Adding keys to table competency_plan.
        $table->add_key('primary', XMLDB_KEY_PRIMARY, array('id'));

        // Adding indexes to table competency_plan.
        $table->add_index('useridstatus', XMLDB_INDEX_NOTUNIQUE, array('userid', 'status'));
        $table->add_index('templateid', XMLDB_INDEX_NOTUNIQUE, array('templateid'));
        $table->add_index('statusduedate', XMLDB_INDEX_NOTUNIQUE, array('status', 'duedate'));

        // Conditionally launch create table for competency_plan.
        if (!$dbman->table_exists($table)) {
            $dbman->create_table($table);
        }

        // Main savepoint reached.
        upgrade_main_savepoint(true, 2016041500.54);
    }

    if ($oldversion < 2016041500.55) {

        // Define table competency_template to be created.
        $table = new xmldb_table('competency_template');

        // Adding fields to table competency_template.
        $table->add_field('id', XMLDB_TYPE_INTEGER, '10', null, XMLDB_NOTNULL, XMLDB_SEQUENCE, null);
        $table->add_field('shortname', XMLDB_TYPE_CHAR, '100', null, null, null, null);
        $table->add_field('contextid', XMLDB_TYPE_INTEGER, '10', null, XMLDB_NOTNULL, null, null);
        $table->add_field('description', XMLDB_TYPE_TEXT, null, null, null, null, null);
        $table->add_field('descriptionformat', XMLDB_TYPE_INTEGER, '4', null, XMLDB_NOTNULL, null, '0');
        $table->add_field('visible', XMLDB_TYPE_INTEGER, '2', null, XMLDB_NOTNULL, null, '1');
        $table->add_field('duedate', XMLDB_TYPE_INTEGER, '10', null, null, null, null);
        $table->add_field('timecreated', XMLDB_TYPE_INTEGER, '10', null, XMLDB_NOTNULL, null, null);
        $table->add_field('timemodified', XMLDB_TYPE_INTEGER, '10', null, XMLDB_NOTNULL, null, null);
        $table->add_field('usermodified', XMLDB_TYPE_INTEGER, '10', null, null, null, null);

        // Adding keys to table competency_template.
        $table->add_key('primary', XMLDB_KEY_PRIMARY, array('id'));

        // Conditionally launch create table for competency_template.
        if (!$dbman->table_exists($table)) {
            $dbman->create_table($table);
        }

        // Main savepoint reached.
        upgrade_main_savepoint(true, 2016041500.55);
    }

    if ($oldversion < 2016041500.56) {

        // Define table competency_templatecomp to be created.
        $table = new xmldb_table('competency_templatecomp');

        // Adding fields to table competency_templatecomp.
        $table->add_field('id', XMLDB_TYPE_INTEGER, '10', null, XMLDB_NOTNULL, XMLDB_SEQUENCE, null);
        $table->add_field('templateid', XMLDB_TYPE_INTEGER, '10', null, XMLDB_NOTNULL, null, null);
        $table->add_field('competencyid', XMLDB_TYPE_INTEGER, '10', null, XMLDB_NOTNULL, null, null);
        $table->add_field('timecreated', XMLDB_TYPE_INTEGER, '10', null, XMLDB_NOTNULL, null, null);
        $table->add_field('timemodified', XMLDB_TYPE_INTEGER, '10', null, XMLDB_NOTNULL, null, null);
        $table->add_field('usermodified', XMLDB_TYPE_INTEGER, '10', null, XMLDB_NOTNULL, null, null);
        $table->add_field('sortorder', XMLDB_TYPE_INTEGER, '10', null, null, null, null);

        // Adding keys to table competency_templatecomp.
        $table->add_key('primary', XMLDB_KEY_PRIMARY, array('id'));
        $table->add_key('templateidlink', XMLDB_KEY_FOREIGN, array('templateid'), 'competency_template', array('id'));
        $table->add_key('competencyid', XMLDB_KEY_FOREIGN, array('competencyid'), 'competency_competency', array('id'));

        // Conditionally launch create table for competency_templatecomp.
        if (!$dbman->table_exists($table)) {
            $dbman->create_table($table);
        }

        // Main savepoint reached.
        upgrade_main_savepoint(true, 2016041500.56);
    }

    if ($oldversion < 2016041500.57) {

        // Define table competency_templatecohort to be created.
        $table = new xmldb_table('competency_templatecohort');

        // Adding fields to table competency_templatecohort.
        $table->add_field('id', XMLDB_TYPE_INTEGER, '10', null, XMLDB_NOTNULL, XMLDB_SEQUENCE, null);
        $table->add_field('templateid', XMLDB_TYPE_INTEGER, '10', null, XMLDB_NOTNULL, null, null);
        $table->add_field('cohortid', XMLDB_TYPE_INTEGER, '10', null, XMLDB_NOTNULL, null, null);
        $table->add_field('timecreated', XMLDB_TYPE_INTEGER, '10', null, XMLDB_NOTNULL, null, null);
        $table->add_field('timemodified', XMLDB_TYPE_INTEGER, '10', null, XMLDB_NOTNULL, null, null);
        $table->add_field('usermodified', XMLDB_TYPE_INTEGER, '10', null, XMLDB_NOTNULL, null, null);

        // Adding keys to table competency_templatecohort.
        $table->add_key('primary', XMLDB_KEY_PRIMARY, array('id'));

        // Adding indexes to table competency_templatecohort.
        $table->add_index('templateid', XMLDB_INDEX_NOTUNIQUE, array('templateid'));
        $table->add_index('templatecohortids', XMLDB_INDEX_UNIQUE, array('templateid', 'cohortid'));

        // Conditionally launch create table for competency_templatecohort.
        if (!$dbman->table_exists($table)) {
            $dbman->create_table($table);
        }

        // Main savepoint reached.
        upgrade_main_savepoint(true, 2016041500.57);
    }

    if ($oldversion < 2016041500.58) {

        // Define table competency_relatedcomp to be created.
        $table = new xmldb_table('competency_relatedcomp');

        // Adding fields to table competency_relatedcomp.
        $table->add_field('id', XMLDB_TYPE_INTEGER, '10', null, XMLDB_NOTNULL, XMLDB_SEQUENCE, null);
        $table->add_field('competencyid', XMLDB_TYPE_INTEGER, '10', null, XMLDB_NOTNULL, null, null);
        $table->add_field('relatedcompetencyid', XMLDB_TYPE_INTEGER, '10', null, XMLDB_NOTNULL, null, null);
        $table->add_field('timecreated', XMLDB_TYPE_INTEGER, '10', null, XMLDB_NOTNULL, null, null);
        $table->add_field('timemodified', XMLDB_TYPE_INTEGER, '10', null, null, null, null);
        $table->add_field('usermodified', XMLDB_TYPE_INTEGER, '10', null, XMLDB_NOTNULL, null, null);

        // Adding keys to table competency_relatedcomp.
        $table->add_key('primary', XMLDB_KEY_PRIMARY, array('id'));

        // Conditionally launch create table for competency_relatedcomp.
        if (!$dbman->table_exists($table)) {
            $dbman->create_table($table);
        }

        // Main savepoint reached.
        upgrade_main_savepoint(true, 2016041500.58);
    }

    if ($oldversion < 2016041500.59) {

        // Define table competency_usercomp to be created.
        $table = new xmldb_table('competency_usercomp');

        // Adding fields to table competency_usercomp.
        $table->add_field('id', XMLDB_TYPE_INTEGER, '10', null, XMLDB_NOTNULL, XMLDB_SEQUENCE, null);
        $table->add_field('userid', XMLDB_TYPE_INTEGER, '10', null, XMLDB_NOTNULL, null, null);
        $table->add_field('competencyid', XMLDB_TYPE_INTEGER, '10', null, XMLDB_NOTNULL, null, null);
        $table->add_field('status', XMLDB_TYPE_INTEGER, '2', null, XMLDB_NOTNULL, null, '0');
        $table->add_field('reviewerid', XMLDB_TYPE_INTEGER, '10', null, null, null, null);
        $table->add_field('proficiency', XMLDB_TYPE_INTEGER, '2', null, null, null, null);
        $table->add_field('grade', XMLDB_TYPE_INTEGER, '10', null, null, null, null);
        $table->add_field('timecreated', XMLDB_TYPE_INTEGER, '10', null, XMLDB_NOTNULL, null, null);
        $table->add_field('timemodified', XMLDB_TYPE_INTEGER, '10', null, null, null, null);
        $table->add_field('usermodified', XMLDB_TYPE_INTEGER, '10', null, XMLDB_NOTNULL, null, null);

        // Adding keys to table competency_usercomp.
        $table->add_key('primary', XMLDB_KEY_PRIMARY, array('id'));

        // Adding indexes to table competency_usercomp.
        $table->add_index('useridcompetency', XMLDB_INDEX_UNIQUE, array('userid', 'competencyid'));

        // Conditionally launch create table for competency_usercomp.
        if (!$dbman->table_exists($table)) {
            $dbman->create_table($table);
        }

        // Main savepoint reached.
        upgrade_main_savepoint(true, 2016041500.59);
    }

    if ($oldversion < 2016041500.60) {

        // Define table competency_usercompcourse to be created.
        $table = new xmldb_table('competency_usercompcourse');

        // Adding fields to table competency_usercompcourse.
        $table->add_field('id', XMLDB_TYPE_INTEGER, '10', null, XMLDB_NOTNULL, XMLDB_SEQUENCE, null);
        $table->add_field('userid', XMLDB_TYPE_INTEGER, '10', null, XMLDB_NOTNULL, null, null);
        $table->add_field('courseid', XMLDB_TYPE_INTEGER, '10', null, XMLDB_NOTNULL, null, null);
        $table->add_field('competencyid', XMLDB_TYPE_INTEGER, '10', null, XMLDB_NOTNULL, null, null);
        $table->add_field('proficiency', XMLDB_TYPE_INTEGER, '2', null, null, null, null);
        $table->add_field('grade', XMLDB_TYPE_INTEGER, '10', null, null, null, null);
        $table->add_field('timecreated', XMLDB_TYPE_INTEGER, '10', null, XMLDB_NOTNULL, null, null);
        $table->add_field('timemodified', XMLDB_TYPE_INTEGER, '10', null, null, null, null);
        $table->add_field('usermodified', XMLDB_TYPE_INTEGER, '10', null, XMLDB_NOTNULL, null, null);

        // Adding keys to table competency_usercompcourse.
        $table->add_key('primary', XMLDB_KEY_PRIMARY, array('id'));

        // Adding indexes to table competency_usercompcourse.
        $table->add_index('useridcoursecomp', XMLDB_INDEX_UNIQUE, array('userid', 'courseid', 'competencyid'));

        // Conditionally launch create table for competency_usercompcourse.
        if (!$dbman->table_exists($table)) {
            $dbman->create_table($table);
        }

        // Main savepoint reached.
        upgrade_main_savepoint(true, 2016041500.60);
    }

    if ($oldversion < 2016041500.61) {

        // Define table competency_usercompplan to be created.
        $table = new xmldb_table('competency_usercompplan');

        // Adding fields to table competency_usercompplan.
        $table->add_field('id', XMLDB_TYPE_INTEGER, '10', null, XMLDB_NOTNULL, XMLDB_SEQUENCE, null);
        $table->add_field('userid', XMLDB_TYPE_INTEGER, '10', null, XMLDB_NOTNULL, null, null);
        $table->add_field('competencyid', XMLDB_TYPE_INTEGER, '10', null, XMLDB_NOTNULL, null, null);
        $table->add_field('planid', XMLDB_TYPE_INTEGER, '10', null, XMLDB_NOTNULL, null, null);
        $table->add_field('proficiency', XMLDB_TYPE_INTEGER, '2', null, null, null, null);
        $table->add_field('grade', XMLDB_TYPE_INTEGER, '10', null, null, null, null);
        $table->add_field('sortorder', XMLDB_TYPE_INTEGER, '10', null, null, null, null);
        $table->add_field('timecreated', XMLDB_TYPE_INTEGER, '10', null, XMLDB_NOTNULL, null, null);
        $table->add_field('timemodified', XMLDB_TYPE_INTEGER, '10', null, null, null, null);
        $table->add_field('usermodified', XMLDB_TYPE_INTEGER, '10', null, XMLDB_NOTNULL, null, null);

        // Adding keys to table competency_usercompplan.
        $table->add_key('primary', XMLDB_KEY_PRIMARY, array('id'));

        // Adding indexes to table competency_usercompplan.
        $table->add_index('usercompetencyplan', XMLDB_INDEX_UNIQUE, array('userid', 'competencyid', 'planid'));

        // Conditionally launch create table for competency_usercompplan.
        if (!$dbman->table_exists($table)) {
            $dbman->create_table($table);
        }

        // Main savepoint reached.
        upgrade_main_savepoint(true, 2016041500.61);
    }

    if ($oldversion < 2016041500.62) {

        // Define table competency_plancomp to be created.
        $table = new xmldb_table('competency_plancomp');

        // Adding fields to table competency_plancomp.
        $table->add_field('id', XMLDB_TYPE_INTEGER, '10', null, XMLDB_NOTNULL, XMLDB_SEQUENCE, null);
        $table->add_field('planid', XMLDB_TYPE_INTEGER, '10', null, XMLDB_NOTNULL, null, null);
        $table->add_field('competencyid', XMLDB_TYPE_INTEGER, '10', null, XMLDB_NOTNULL, null, null);
        $table->add_field('sortorder', XMLDB_TYPE_INTEGER, '10', null, null, null, null);
        $table->add_field('timecreated', XMLDB_TYPE_INTEGER, '10', null, XMLDB_NOTNULL, null, null);
        $table->add_field('timemodified', XMLDB_TYPE_INTEGER, '10', null, null, null, null);
        $table->add_field('usermodified', XMLDB_TYPE_INTEGER, '10', null, XMLDB_NOTNULL, null, null);

        // Adding keys to table competency_plancomp.
        $table->add_key('primary', XMLDB_KEY_PRIMARY, array('id'));

        // Adding indexes to table competency_plancomp.
        $table->add_index('planidcompetencyid', XMLDB_INDEX_UNIQUE, array('planid', 'competencyid'));

        // Conditionally launch create table for competency_plancomp.
        if (!$dbman->table_exists($table)) {
            $dbman->create_table($table);
        }

        // Main savepoint reached.
        upgrade_main_savepoint(true, 2016041500.62);
    }

    if ($oldversion < 2016041500.63) {

        // Define table competency_evidence to be created.
        $table = new xmldb_table('competency_evidence');

        // Adding fields to table competency_evidence.
        $table->add_field('id', XMLDB_TYPE_INTEGER, '10', null, XMLDB_NOTNULL, XMLDB_SEQUENCE, null);
        $table->add_field('usercompetencyid', XMLDB_TYPE_INTEGER, '10', null, XMLDB_NOTNULL, null, null);
        $table->add_field('contextid', XMLDB_TYPE_INTEGER, '10', null, XMLDB_NOTNULL, null, null);
        $table->add_field('action', XMLDB_TYPE_INTEGER, '2', null, XMLDB_NOTNULL, null, null);
        $table->add_field('actionuserid', XMLDB_TYPE_INTEGER, '10', null, null, null, null);
        $table->add_field('descidentifier', XMLDB_TYPE_CHAR, '255', null, XMLDB_NOTNULL, null, null);
        $table->add_field('desccomponent', XMLDB_TYPE_CHAR, '255', null, XMLDB_NOTNULL, null, null);
        $table->add_field('desca', XMLDB_TYPE_TEXT, null, null, null, null, null);
        $table->add_field('url', XMLDB_TYPE_CHAR, '255', null, null, null, null);
        $table->add_field('grade', XMLDB_TYPE_INTEGER, '10', null, null, null, null);
        $table->add_field('note', XMLDB_TYPE_TEXT, null, null, null, null, null);
        $table->add_field('timecreated', XMLDB_TYPE_INTEGER, '10', null, XMLDB_NOTNULL, null, null);
        $table->add_field('timemodified', XMLDB_TYPE_INTEGER, '10', null, XMLDB_NOTNULL, null, null);
        $table->add_field('usermodified', XMLDB_TYPE_INTEGER, '10', null, XMLDB_NOTNULL, null, null);

        // Adding keys to table competency_evidence.
        $table->add_key('primary', XMLDB_KEY_PRIMARY, array('id'));

        // Adding indexes to table competency_evidence.
        $table->add_index('usercompetencyid', XMLDB_INDEX_NOTUNIQUE, array('usercompetencyid'));

        // Conditionally launch create table for competency_evidence.
        if (!$dbman->table_exists($table)) {
            $dbman->create_table($table);
        }

        // Main savepoint reached.
        upgrade_main_savepoint(true, 2016041500.63);
    }

    if ($oldversion < 2016041500.64) {

        // Define table competency_userevidence to be created.
        $table = new xmldb_table('competency_userevidence');

        // Adding fields to table competency_userevidence.
        $table->add_field('id', XMLDB_TYPE_INTEGER, '10', null, XMLDB_NOTNULL, XMLDB_SEQUENCE, null);
        $table->add_field('userid', XMLDB_TYPE_INTEGER, '10', null, XMLDB_NOTNULL, null, null);
        $table->add_field('name', XMLDB_TYPE_CHAR, '100', null, XMLDB_NOTNULL, null, null);
        $table->add_field('description', XMLDB_TYPE_TEXT, null, null, XMLDB_NOTNULL, null, null);
        $table->add_field('descriptionformat', XMLDB_TYPE_INTEGER, '1', null, XMLDB_NOTNULL, null, null);
        $table->add_field('url', XMLDB_TYPE_TEXT, null, null, XMLDB_NOTNULL, null, null);
        $table->add_field('timecreated', XMLDB_TYPE_INTEGER, '10', null, XMLDB_NOTNULL, null, null);
        $table->add_field('timemodified', XMLDB_TYPE_INTEGER, '10', null, XMLDB_NOTNULL, null, null);
        $table->add_field('usermodified', XMLDB_TYPE_INTEGER, '10', null, XMLDB_NOTNULL, null, null);

        // Adding keys to table competency_userevidence.
        $table->add_key('primary', XMLDB_KEY_PRIMARY, array('id'));

        // Adding indexes to table competency_userevidence.
        $table->add_index('userid', XMLDB_INDEX_NOTUNIQUE, array('userid'));

        // Conditionally launch create table for competency_userevidence.
        if (!$dbman->table_exists($table)) {
            $dbman->create_table($table);
        }

        // Main savepoint reached.
        upgrade_main_savepoint(true, 2016041500.64);
    }

    if ($oldversion < 2016041500.65) {

        // Define table competency_userevidencecomp to be created.
        $table = new xmldb_table('competency_userevidencecomp');

        // Adding fields to table competency_userevidencecomp.
        $table->add_field('id', XMLDB_TYPE_INTEGER, '10', null, XMLDB_NOTNULL, XMLDB_SEQUENCE, null);
        $table->add_field('userevidenceid', XMLDB_TYPE_INTEGER, '10', null, XMLDB_NOTNULL, null, null);
        $table->add_field('competencyid', XMLDB_TYPE_INTEGER, '10', null, XMLDB_NOTNULL, null, null);
        $table->add_field('timecreated', XMLDB_TYPE_INTEGER, '10', null, XMLDB_NOTNULL, null, null);
        $table->add_field('timemodified', XMLDB_TYPE_INTEGER, '10', null, XMLDB_NOTNULL, null, null);
        $table->add_field('usermodified', XMLDB_TYPE_INTEGER, '10', null, XMLDB_NOTNULL, null, null);

        // Adding keys to table competency_userevidencecomp.
        $table->add_key('primary', XMLDB_KEY_PRIMARY, array('id'));

        // Adding indexes to table competency_userevidencecomp.
        $table->add_index('userevidenceid', XMLDB_INDEX_NOTUNIQUE, array('userevidenceid'));
        $table->add_index('userevidencecompids', XMLDB_INDEX_UNIQUE, array('userevidenceid', 'competencyid'));

        // Conditionally launch create table for competency_userevidencecomp.
        if (!$dbman->table_exists($table)) {
            $dbman->create_table($table);
        }

        // Main savepoint reached.
        upgrade_main_savepoint(true, 2016041500.65);
    }

    if ($oldversion < 2016041500.66) {

        // Define table competency_modulecomp to be created.
        $table = new xmldb_table('competency_modulecomp');

        // Adding fields to table competency_modulecomp.
        $table->add_field('id', XMLDB_TYPE_INTEGER, '10', null, XMLDB_NOTNULL, XMLDB_SEQUENCE, null);
        $table->add_field('cmid', XMLDB_TYPE_INTEGER, '10', null, XMLDB_NOTNULL, null, null);
        $table->add_field('timecreated', XMLDB_TYPE_INTEGER, '10', null, XMLDB_NOTNULL, null, null);
        $table->add_field('timemodified', XMLDB_TYPE_INTEGER, '10', null, XMLDB_NOTNULL, null, null);
        $table->add_field('usermodified', XMLDB_TYPE_INTEGER, '10', null, XMLDB_NOTNULL, null, null);
        $table->add_field('sortorder', XMLDB_TYPE_INTEGER, '10', null, XMLDB_NOTNULL, null, null);
        $table->add_field('competencyid', XMLDB_TYPE_INTEGER, '10', null, XMLDB_NOTNULL, null, null);
        $table->add_field('ruleoutcome', XMLDB_TYPE_INTEGER, '2', null, XMLDB_NOTNULL, null, null);

        // Adding keys to table competency_modulecomp.
        $table->add_key('primary', XMLDB_KEY_PRIMARY, array('id'));
        $table->add_key('cmidkey', XMLDB_KEY_FOREIGN, array('cmid'), 'course_modules', array('id'));
        $table->add_key('competencyidkey', XMLDB_KEY_FOREIGN, array('competencyid'), 'competency_competency', array('id'));

        // Adding indexes to table competency_modulecomp.
        $table->add_index('cmidruleoutcome', XMLDB_INDEX_NOTUNIQUE, array('cmid', 'ruleoutcome'));
        $table->add_index('cmidcompetencyid', XMLDB_INDEX_UNIQUE, array('cmid', 'competencyid'));

        // Conditionally launch create table for competency_modulecomp.
        if (!$dbman->table_exists($table)) {
            $dbman->create_table($table);
        }

        // Main savepoint reached.
        upgrade_main_savepoint(true, 2016041500.66);
    }

    if ($oldversion < 2016042100.00) {
        // Update all countries to upper case.
        $DB->execute("UPDATE {user} SET country = UPPER(country)");
        // Main savepoint reached.
        upgrade_main_savepoint(true, 2016042100.00);
    }

    if ($oldversion < 2016042600.01) {
        $deprecatedwebservices = [
            'moodle_course_create_courses',
            'moodle_course_get_courses',
            'moodle_enrol_get_enrolled_users',
            'moodle_enrol_get_users_courses',
            'moodle_enrol_manual_enrol_users',
            'moodle_file_get_files',
            'moodle_file_upload',
            'moodle_group_add_groupmembers',
            'moodle_group_create_groups',
            'moodle_group_delete_groupmembers',
            'moodle_group_delete_groups',
            'moodle_group_get_course_groups',
            'moodle_group_get_groupmembers',
            'moodle_group_get_groups',
            'moodle_message_send_instantmessages',
            'moodle_notes_create_notes',
            'moodle_role_assign',
            'moodle_role_unassign',
            'moodle_user_create_users',
            'moodle_user_delete_users',
            'moodle_user_get_course_participants_by_id',
            'moodle_user_get_users_by_courseid',
            'moodle_user_get_users_by_id',
            'moodle_user_update_users',
            'core_grade_get_definitions',
            'core_user_get_users_by_id',
            'moodle_webservice_get_siteinfo',
            'mod_forum_get_forum_discussions'
        ];

        list($insql, $params) = $DB->get_in_or_equal($deprecatedwebservices);
        $DB->delete_records_select('external_functions', "name $insql", $params);
        $DB->delete_records_select('external_services_functions', "functionname $insql", $params);
        // Main savepoint reached.
        upgrade_main_savepoint(true, 2016042600.01);
    }

    if ($oldversion < 2016051300.00) {
        // Add a default competency rating scale.
        make_competence_scale();

        // Savepoint reached.
        upgrade_main_savepoint(true, 2016051300.00);
    }

    if ($oldversion < 2016051700.01) {
        // This script is included in each major version upgrade process (3.0, 3.1) so make sure we don't run it twice.
        if (empty($CFG->upgrade_letterboundarycourses)) {
            // MDL-45390. If a grade is being displayed with letters and the grade boundaries are not being adhered to properly
            // then this course will also be frozen.
            // If the changes are accepted then the display of some grades may change.
            // This is here to freeze the gradebook in affected courses.
            upgrade_course_letter_boundary();

            // To skip running the same script on the upgrade to the next major version release.
            set_config('upgrade_letterboundarycourses', 1);
        }
        // Main savepoint reached.
        upgrade_main_savepoint(true, 2016051700.01);
    }

    // Moodle v3.1.0 release upgrade line.
    // Put any upgrade step following this.

    if ($oldversion < 2016081700.00) {

        // If someone is emotionally attached to it let's leave the config (basically the version) there.
        if (!file_exists($CFG->dirroot . '/report/search/classes/output/form.php')) {
            unset_all_config_for_plugin('report_search');
        }

        // Savepoint reached.
        upgrade_main_savepoint(true, 2016081700.00);
    }

    if ($oldversion < 2016081700.02) {
        // Default schedule values.
        $hour = 0;
        $minute = 0;

        // Get the old settings.
        if (isset($CFG->statsruntimestarthour)) {
            $hour = $CFG->statsruntimestarthour;
        }
        if (isset($CFG->statsruntimestartminute)) {
            $minute = $CFG->statsruntimestartminute;
        }

        // Retrieve the scheduled task record first.
        $stattask = $DB->get_record('task_scheduled', array('component' => 'moodle', 'classname' => '\core\task\stats_cron_task'));

        // Don't touch customised scheduling.
        if ($stattask && !$stattask->customised) {

            $nextruntime = mktime($hour, $minute, 0, date('m'), date('d'), date('Y'));
            if ($nextruntime < $stattask->lastruntime) {
                // Add 24 hours to the next run time.
                $newtime = new DateTime();
                $newtime->setTimestamp($nextruntime);
                $newtime->add(new DateInterval('P1D'));
                $nextruntime = $newtime->getTimestamp();
            }
            $stattask->nextruntime = $nextruntime;
            $stattask->minute = $minute;
            $stattask->hour = $hour;
            $stattask->customised = 1;
            $DB->update_record('task_scheduled', $stattask);
        }
        // These settings are no longer used.
        unset_config('statsruntimestarthour');
        unset_config('statsruntimestartminute');
        unset_config('statslastexecution');

        upgrade_main_savepoint(true, 2016081700.02);
    }

    if ($oldversion < 2016082200.00) {
        // An upgrade step to remove any duplicate stamps, within the same context, in the question_categories table, and to
        // add a unique index to (contextid, stamp) to avoid future stamp duplication. See MDL-54864.

        // Extend the execution time limit of the script to 2 hours.
        upgrade_set_timeout(7200);

        // This SQL fetches the id of those records which have duplicate stamps within the same context.
        // This doesn't return the original record within the context, from which the duplicate stamps were likely created.
        $fromclause = "FROM (
                        SELECT min(id) AS minid, contextid, stamp
                            FROM {question_categories}
                            GROUP BY contextid, stamp
                        ) minid
                        JOIN {question_categories} qc
                            ON qc.contextid = minid.contextid AND qc.stamp = minid.stamp AND qc.id > minid.minid";

        // Get the total record count - used for the progress bar.
        $countduplicatessql = "SELECT count(qc.id) $fromclause";
        $total = $DB->count_records_sql($countduplicatessql);

        // Get the records themselves.
        $getduplicatessql = "SELECT qc.id $fromclause ORDER BY minid";
        $rs = $DB->get_recordset_sql($getduplicatessql);

        // For each duplicate, update the stamp to a new random value.
        $i = 0;
        $pbar = new progress_bar('updatequestioncategorystamp', 500, true);
        foreach ($rs as $record) {
            // Generate a new, unique stamp and update the record.
            do {
                $newstamp = make_unique_id_code();
            } while (isset($usedstamps[$newstamp]));
            $usedstamps[$newstamp] = 1;
            $DB->set_field('question_categories', 'stamp', $newstamp, array('id' => $record->id));

            // Update progress.
            $i++;
            $pbar->update($i, $total, "Updating duplicate question category stamp - $i/$total.");
        }
        unset($usedstamps);

        // The uniqueness of each (contextid, stamp) pair is now guaranteed, so add the unique index to stop future duplicates.
        $table = new xmldb_table('question_categories');
        $index = new xmldb_index('contextidstamp', XMLDB_INDEX_UNIQUE, array('contextid', 'stamp'));
        if (!$dbman->index_exists($table, $index)) {
            $dbman->add_index($table, $index);
        }

        // Savepoint reached.
        upgrade_main_savepoint(true, 2016082200.00);
    }

    if ($oldversion < 2016091900.00) {

        // Removing the themes from core.
        $themes = array('base', 'canvas');

        foreach ($themes as $key => $theme) {
            if (check_dir_exists($CFG->dirroot . '/theme/' . $theme, false)) {
                // Ignore the themes that have been re-downloaded.
                unset($themes[$key]);
            }
        }

        if (!empty($themes)) {
            // Hacky emulation of plugin uninstallation.
            foreach ($themes as $theme) {
                unset_all_config_for_plugin('theme_' . $theme);
            }
        }

        // Main savepoint reached.
        upgrade_main_savepoint(true, 2016091900.00);
    }

    if ($oldversion < 2016091900.02) {

        // Define index attemptstepid-name (unique) to be dropped from question_attempt_step_data.
        $table = new xmldb_table('question_attempt_step_data');
        $index = new xmldb_index('attemptstepid-name', XMLDB_INDEX_UNIQUE, array('attemptstepid', 'name'));

        // Conditionally launch drop index attemptstepid-name.
        if ($dbman->index_exists($table, $index)) {
            $dbman->drop_index($table, $index);
        }

        // Main savepoint reached.
        upgrade_main_savepoint(true, 2016091900.02);
    }

    if ($oldversion < 2016100300.00) {
        unset_config('enablecssoptimiser');

        upgrade_main_savepoint(true, 2016100300.00);
    }

    if ($oldversion < 2016100501.00) {

        // Define field enddate to be added to course.
        $table = new xmldb_table('course');
        $field = new xmldb_field('enddate', XMLDB_TYPE_INTEGER, '10', null, XMLDB_NOTNULL, null, '0', 'startdate');

        // Conditionally launch add field enddate.
        if (!$dbman->field_exists($table, $field)) {
            $dbman->add_field($table, $field);
        }

        // Main savepoint reached.
        upgrade_main_savepoint(true, 2016100501.00);
    }

    if ($oldversion < 2016101100.00) {
        // Define field component to be added to message.
        $table = new xmldb_table('message');
        $field = new xmldb_field('component', XMLDB_TYPE_CHAR, '100', null, null, null, null, 'timeusertodeleted');

        // Conditionally launch add field component.
        if (!$dbman->field_exists($table, $field)) {
            $dbman->add_field($table, $field);
        }

        // Define field eventtype to be added to message.
        $field = new xmldb_field('eventtype', XMLDB_TYPE_CHAR, '100', null, null, null, null, 'component');

        // Conditionally launch add field eventtype.
        if (!$dbman->field_exists($table, $field)) {
            $dbman->add_field($table, $field);
        }

        // Main savepoint reached.
        upgrade_main_savepoint(true, 2016101100.00);
    }


    if ($oldversion < 2016101101.00) {
        // Define field component to be added to message_read.
        $table = new xmldb_table('message_read');
        $field = new xmldb_field('component', XMLDB_TYPE_CHAR, '100', null, null, null, null, 'timeusertodeleted');

        // Conditionally launch add field component.
        if (!$dbman->field_exists($table, $field)) {
            $dbman->add_field($table, $field);
        }

        // Define field eventtype to be added to message_read.
        $field = new xmldb_field('eventtype', XMLDB_TYPE_CHAR, '100', null, null, null, null, 'component');

        // Conditionally launch add field eventtype.
        if (!$dbman->field_exists($table, $field)) {
            $dbman->add_field($table, $field);
        }

        // Main savepoint reached.
        upgrade_main_savepoint(true, 2016101101.00);
    }

    if ($oldversion < 2016101401.00) {
        // Clean up repository_alfresco config unless plugin has been manually installed.
        if (!file_exists($CFG->dirroot . '/repository/alfresco/lib.php')) {
            // Remove capabilities.
            capabilities_cleanup('repository_alfresco');
            // Clean config.
            unset_all_config_for_plugin('repository_alfresco');
        }

        // Savepoint reached.
        upgrade_main_savepoint(true, 2016101401.00);
    }

    if ($oldversion < 2016101401.02) {
        $table = new xmldb_table('external_tokens');
        $field = new xmldb_field('privatetoken', XMLDB_TYPE_CHAR, '64', null, null, null, null);

        // Conditionally add privatetoken field to the external_tokens table.
        if (!$dbman->field_exists($table, $field)) {
            $dbman->add_field($table, $field);
        }

        // Main savepoint reached.
        upgrade_main_savepoint(true, 2016101401.02);
    }

    if ($oldversion < 2016110202.00) {

        // Force uninstall of deleted authentication plugin.
        if (!file_exists("$CFG->dirroot/auth/radius")) {
            // Leave settings inplace if there are radius users.
            if (!$DB->record_exists('user', array('auth' => 'radius', 'deleted' => 0))) {
                // Remove all other associated config.
                unset_all_config_for_plugin('auth/radius');
                // The version number for radius is in this format.
                unset_all_config_for_plugin('auth_radius');
            }
        }
        upgrade_main_savepoint(true, 2016110202.00);
    }

    if ($oldversion < 2016110300.00) {
        // Remove unused admin email setting.
        unset_config('emailonlyfromreplyaddress');

        // Main savepoint reached.
        upgrade_main_savepoint(true, 2016110300.00);
    }

    if ($oldversion < 2016110500.00) {

        $oldplayers = [
            'vimeo' => null,
            'mp3' => ['.mp3'],
            'html5video' => ['.mov', '.mp4', '.m4v', '.mpeg', '.mpe', '.mpg', '.ogv', '.webm'],
            'flv' => ['.flv', '.f4v'],
            'html5audio' => ['.aac', '.flac', '.mp3', '.m4a', '.oga', '.ogg', '.wav'],
            'youtube' => null,
            'swf' => null,
        ];

        // Convert hardcoded media players to the settings of the new media player plugin type.
        if (get_config('core', 'media_plugins_sortorder') === false) {
            $enabledplugins = [];
            $videoextensions = [];
            $audioextensions = [];
            foreach ($oldplayers as $oldplayer => $extensions) {
                $settingname = 'core_media_enable_'.$oldplayer;
                if (!empty($CFG->$settingname)) {
                    if ($extensions) {
                        // VideoJS will be used for all media files players that were used previously.
                        $enabledplugins['videojs'] = 'videojs';
                        if ($oldplayer === 'mp3' || $oldplayer === 'html5audio') {
                            $audioextensions += array_combine($extensions, $extensions);
                        } else {
                            $videoextensions += array_combine($extensions, $extensions);
                        }
                    } else {
                        // Enable youtube, vimeo and swf.
                        $enabledplugins[$oldplayer] = $oldplayer;
                    }
                }
            }

            set_config('media_plugins_sortorder', join(',', $enabledplugins));

            // Configure VideoJS to match the existing players set up.
            if ($enabledplugins['videojs']) {
                $enabledplugins[] = 'videojs';
                set_config('audioextensions', join(',', $audioextensions), 'media_videojs');
                set_config('videoextensions', join(',', $videoextensions), 'media_videojs');
                $useflash = !empty($CFG->core_media_enable_flv) || !empty($CFG->core_media_enable_mp3);
                set_config('useflash', $useflash, 'media_videojs');
                if (empty($CFG->core_media_enable_youtube)) {
                    // Normally YouTube is enabled in videojs, but if youtube converter was disabled before upgrade
                    // disable it in videojs as well.
                    set_config('youtube', false, 'media_videojs');
                }
            }
        }

        // Unset old settings.
        foreach ($oldplayers as $oldplayer => $extensions) {
            unset_config('core_media_enable_' . $oldplayer);
        }

        // Preset defaults if CORE_MEDIA_VIDEO_WIDTH and CORE_MEDIA_VIDEO_HEIGHT are specified in config.php .
        // After this upgrade step these constants will not be used any more.
        if (defined('CORE_MEDIA_VIDEO_WIDTH')) {
            set_config('media_default_width', CORE_MEDIA_VIDEO_WIDTH);
        }
        if (defined('CORE_MEDIA_VIDEO_HEIGHT')) {
            set_config('media_default_height', CORE_MEDIA_VIDEO_HEIGHT);
        }

        // Savepoint reached.
        upgrade_main_savepoint(true, 2016110500.00);
    }

    if ($oldversion < 2016110600.00) {
        // Define a field 'deletioninprogress' in the 'course_modules' table, to background deletion tasks.
        $table = new xmldb_table('course_modules');
        $field = new xmldb_field('deletioninprogress', XMLDB_TYPE_INTEGER, '1', null, XMLDB_NOTNULL, null, '0', 'availability');

        // Conditionally launch add field 'deletioninprogress'.
        if (!$dbman->field_exists($table, $field)) {
            $dbman->add_field($table, $field);
        }

        // Main savepoint reached.
        upgrade_main_savepoint(true, 2016110600.00);
    }

    if ($oldversion < 2016112200.01) {

        // Define field requiredbytheme to be added to block_instances.
        $table = new xmldb_table('block_instances');
        $field = new xmldb_field('requiredbytheme', XMLDB_TYPE_INTEGER, '4', null, XMLDB_NOTNULL, null, '0', 'showinsubcontexts');

        // Conditionally launch add field requiredbytheme.
        if (!$dbman->field_exists($table, $field)) {
            $dbman->add_field($table, $field);
        }

        // Main savepoint reached.
        upgrade_main_savepoint(true, 2016112200.01);
    }
    if ($oldversion < 2016112200.02) {

        // Change the existing site level admin and settings blocks to be requiredbytheme which means they won't show in boost.
        $context = context_system::instance();
        $params = array('blockname' => 'settings', 'parentcontextid' => $context->id);
        $DB->set_field('block_instances', 'requiredbytheme', 1, $params);

        $params = array('blockname' => 'navigation', 'parentcontextid' => $context->id);
        $DB->set_field('block_instances', 'requiredbytheme', 1, $params);
        // Main savepoint reached.
        upgrade_main_savepoint(true, 2016112200.02);
    }

    // Automatically generated Moodle v3.2.0 release upgrade line.
    // Put any upgrade step following this.

    if ($oldversion < 2016122800.00) {
        // Find all roles with the coursecreator archetype.
        $coursecreatorroleids = $DB->get_records('role', array('archetype' => 'coursecreator'), '', 'id');

        $context = context_system::instance();
        $capability = 'moodle/site:configview';

        foreach ($coursecreatorroleids as $roleid => $notused) {

            // Check that the capability has not already been assigned. If it has then it's either already set
            // to allow or specifically set to prohibit or prevent.
            if (!$DB->record_exists('role_capabilities', array('roleid' => $roleid, 'capability' => $capability))) {
                // Assign the capability.
                $cap = new stdClass();
                $cap->contextid    = $context->id;
                $cap->roleid       = $roleid;
                $cap->capability   = $capability;
                $cap->permission   = CAP_ALLOW;
                $cap->timemodified = time();
                $cap->modifierid   = 0;

                $DB->insert_record('role_capabilities', $cap);
            }
        }

        // Main savepoint reached.
        upgrade_main_savepoint(true, 2016122800.00);
    }

    if ($oldversion < 2017020200.01) {

        // Define index useridfrom_timeuserfromdeleted_notification (not unique) to be added to message.
        $table = new xmldb_table('message');
        $index = new xmldb_index('useridfrom_timeuserfromdeleted_notification', XMLDB_INDEX_NOTUNIQUE, array('useridfrom', 'timeuserfromdeleted', 'notification'));

        // Conditionally launch add index useridfrom_timeuserfromdeleted_notification.
        if (!$dbman->index_exists($table, $index)) {
            $dbman->add_index($table, $index);
        }

        // Define index useridto_timeusertodeleted_notification (not unique) to be added to message.
        $index = new xmldb_index('useridto_timeusertodeleted_notification', XMLDB_INDEX_NOTUNIQUE, array('useridto', 'timeusertodeleted', 'notification'));

        // Conditionally launch add index useridto_timeusertodeleted_notification.
        if (!$dbman->index_exists($table, $index)) {
            $dbman->add_index($table, $index);
        }

        $index = new xmldb_index('useridto', XMLDB_INDEX_NOTUNIQUE, array('useridto'));

        // Conditionally launch drop index useridto.
        if ($dbman->index_exists($table, $index)) {
            $dbman->drop_index($table, $index);
        }

        // Main savepoint reached.
        upgrade_main_savepoint(true, 2017020200.01);
    }

    if ($oldversion < 2017020200.02) {

        // Define index useridfrom_timeuserfromdeleted_notification (not unique) to be added to message_read.
        $table = new xmldb_table('message_read');
        $index = new xmldb_index('useridfrom_timeuserfromdeleted_notification', XMLDB_INDEX_NOTUNIQUE, array('useridfrom', 'timeuserfromdeleted', 'notification'));

        // Conditionally launch add index useridfrom_timeuserfromdeleted_notification.
        if (!$dbman->index_exists($table, $index)) {
            $dbman->add_index($table, $index);
        }

        // Define index useridto_timeusertodeleted_notification (not unique) to be added to message_read.
        $index = new xmldb_index('useridto_timeusertodeleted_notification', XMLDB_INDEX_NOTUNIQUE, array('useridto', 'timeusertodeleted', 'notification'));

        // Conditionally launch add index useridto_timeusertodeleted_notification.
        if (!$dbman->index_exists($table, $index)) {
            $dbman->add_index($table, $index);
        }

        $index = new xmldb_index('useridto', XMLDB_INDEX_NOTUNIQUE, array('useridto'));

        // Conditionally launch drop index useridto.
        if ($dbman->index_exists($table, $index)) {
            $dbman->drop_index($table, $index);
        }

        // Main savepoint reached.
        upgrade_main_savepoint(true, 2017020200.02);
    }

    if ($oldversion < 2017020901.00) {

        // Delete "orphaned" block positions. Note, the query does not use indexes (because there are none),
        // if it runs too long during upgrade you can comment this line - it will leave orphaned records
        // in the database but they won't bother you.
        upgrade_block_positions();

        // Main savepoint reached.
        upgrade_main_savepoint(true, 2017020901.00);
    }

    if ($oldversion < 2017021300.00) {
        unset_config('loginpasswordautocomplete');
        upgrade_main_savepoint(true, 2017021300.00);
    }

    if ($oldversion < 2017021400.00) {
        // Define field visibleoncoursepage to be added to course_modules.
        $table = new xmldb_table('course_modules');
        $field = new xmldb_field('visibleoncoursepage', XMLDB_TYPE_INTEGER, '1', null, XMLDB_NOTNULL, null, '1', 'visible');

        // Conditionally launch add field visibleoncoursepage.
        if (!$dbman->field_exists($table, $field)) {
            $dbman->add_field($table, $field);
        }

        // Main savepoint reached.
        upgrade_main_savepoint(true, 2017021400.00);
    }

    if ($oldversion < 2017030700.00) {

        // Define field priority to be added to event.
        $table = new xmldb_table('event');
        $field = new xmldb_field('priority', XMLDB_TYPE_INTEGER, '10', null, null, null, null, 'subscriptionid');

        // Conditionally launch add field priority.
        if (!$dbman->field_exists($table, $field)) {
            $dbman->add_field($table, $field);
        }

        // Main savepoint reached.
        upgrade_main_savepoint(true, 2017030700.00);
    }

    if ($oldversion < 2017031400.00) {

        // Define table file_conversion to be created.
        $table = new xmldb_table('file_conversion');

        // Adding fields to table file_conversion.
        $table->add_field('id', XMLDB_TYPE_INTEGER, '10', null, XMLDB_NOTNULL, XMLDB_SEQUENCE, null);
        $table->add_field('usermodified', XMLDB_TYPE_INTEGER, '10', null, XMLDB_NOTNULL, null, null);
        $table->add_field('timecreated', XMLDB_TYPE_INTEGER, '10', null, XMLDB_NOTNULL, null, null);
        $table->add_field('timemodified', XMLDB_TYPE_INTEGER, '10', null, XMLDB_NOTNULL, null, null);
        $table->add_field('sourcefileid', XMLDB_TYPE_INTEGER, '10', null, XMLDB_NOTNULL, null, null);
        $table->add_field('targetformat', XMLDB_TYPE_CHAR, '100', null, XMLDB_NOTNULL, null, null);
        $table->add_field('status', XMLDB_TYPE_INTEGER, '10', null, null, null, '0');
        $table->add_field('statusmessage', XMLDB_TYPE_TEXT, null, null, null, null, null);
        $table->add_field('converter', XMLDB_TYPE_CHAR, '255', null, null, null, null);
        $table->add_field('destfileid', XMLDB_TYPE_INTEGER, '10', null, null, null, null);
        $table->add_field('data', XMLDB_TYPE_TEXT, null, null, null, null, null);

        // Adding keys to table file_conversion.
        $table->add_key('primary', XMLDB_KEY_PRIMARY, array('id'));
        $table->add_key('sourcefileid', XMLDB_KEY_FOREIGN, array('sourcefileid'), 'files', array('id'));
        $table->add_key('destfileid', XMLDB_KEY_FOREIGN, array('destfileid'), 'files', array('id'));

        // Conditionally launch create table for file_conversion.
        if (!$dbman->table_exists($table)) {
            $dbman->create_table($table);
        }

        // Main savepoint reached.
        upgrade_main_savepoint(true, 2017031400.00);
    }

    if ($oldversion < 2017040400.00) {

        // If block_course_overview is no longer present, replace with block_myoverview.
        if (!file_exists($CFG->dirroot . '/blocks/course_overview/block_course_overview.php')) {
            $DB->set_field('block_instances', 'blockname', 'myoverview', array('blockname' => 'course_overview'));
        }

        upgrade_main_savepoint(true, 2017040400.00);
    }

    if ($oldversion < 2017040401.00) {

        // If block_course_overview is no longer present, remove it.
        // Note - we do not need to completely remove the block context etc because we
        // have replaced all occurrences of block_course_overview with block_myoverview
        // in the upgrade step above.
        if (!file_exists($CFG->dirroot . '/blocks/course_overview/block_course_overview.php')) {
            // Delete the block from the block table.
            $DB->delete_records('block', array('name' => 'course_overview'));
            // Remove capabilities.
            capabilities_cleanup('block_course_overview');
            // Clean config.
            unset_all_config_for_plugin('block_course_overview');
        }

        upgrade_main_savepoint(true, 2017040401.00);
    }

    if ($oldversion < 2017040402.00) {

        // Define fields to be added to the 'event' table.
        $table = new xmldb_table('event');
        $fieldtype = new xmldb_field('type', XMLDB_TYPE_INTEGER, '4', null, XMLDB_NOTNULL, null, 0, 'instance');
        $fieldtimesort = new xmldb_field('timesort', XMLDB_TYPE_INTEGER, '10', null, false, null, null, 'timeduration');

        // Conditionally launch add field.
        if (!$dbman->field_exists($table, $fieldtype)) {
            $dbman->add_field($table, $fieldtype);
        }

        // Conditionally launch add field.
        if (!$dbman->field_exists($table, $fieldtimesort)) {
            $dbman->add_field($table, $fieldtimesort);
        }

        // Now, define the index we will be adding.
        $index = new xmldb_index('type-timesort', XMLDB_INDEX_NOTUNIQUE, array('type', 'timesort'));

        // Conditionally launch add index.
        if (!$dbman->index_exists($table, $index)) {
            $dbman->add_index($table, $index);
        }

        upgrade_main_savepoint(true, 2017040402.00);
    }

    if ($oldversion < 2017040700.01) {

        // Define table oauth2_issuer to be created.
        $table = new xmldb_table('oauth2_issuer');

        // Adding fields to table oauth2_issuer.
        $table->add_field('id', XMLDB_TYPE_INTEGER, '10', null, XMLDB_NOTNULL, XMLDB_SEQUENCE, null);
        $table->add_field('timecreated', XMLDB_TYPE_INTEGER, '10', null, XMLDB_NOTNULL, null, null);
        $table->add_field('timemodified', XMLDB_TYPE_INTEGER, '10', null, XMLDB_NOTNULL, null, null);
        $table->add_field('usermodified', XMLDB_TYPE_INTEGER, '10', null, XMLDB_NOTNULL, null, null);
        $table->add_field('name', XMLDB_TYPE_CHAR, '255', null, XMLDB_NOTNULL, null, null);
        $table->add_field('image', XMLDB_TYPE_TEXT, null, null, XMLDB_NOTNULL, null, null);
        $table->add_field('baseurl', XMLDB_TYPE_TEXT, null, null, XMLDB_NOTNULL, null, null);
        $table->add_field('clientid', XMLDB_TYPE_TEXT, null, null, XMLDB_NOTNULL, null, null);
        $table->add_field('clientsecret', XMLDB_TYPE_TEXT, null, null, XMLDB_NOTNULL, null, null);
        $table->add_field('loginscopes', XMLDB_TYPE_TEXT, null, null, XMLDB_NOTNULL, null, null);
        $table->add_field('loginscopesoffline', XMLDB_TYPE_TEXT, null, null, XMLDB_NOTNULL, null, null);
        $table->add_field('loginparams', XMLDB_TYPE_TEXT, null, null, XMLDB_NOTNULL, null, null);
        $table->add_field('loginparamsoffline', XMLDB_TYPE_TEXT, null, null, XMLDB_NOTNULL, null, null);
        $table->add_field('alloweddomains', XMLDB_TYPE_TEXT, null, null, XMLDB_NOTNULL, null, null);
        $table->add_field('scopessupported', XMLDB_TYPE_TEXT, null, null, null, null, null);
        $table->add_field('showonloginpage', XMLDB_TYPE_INTEGER, '2', null, XMLDB_NOTNULL, null, '1');
        $table->add_field('enabled', XMLDB_TYPE_INTEGER, '2', null, XMLDB_NOTNULL, null, '1');
        $table->add_field('sortorder', XMLDB_TYPE_INTEGER, '10', null, XMLDB_NOTNULL, null, null);

        // Adding keys to table oauth2_issuer.
        $table->add_key('primary', XMLDB_KEY_PRIMARY, array('id'));

        // Conditionally launch create table for oauth2_issuer.
        if (!$dbman->table_exists($table)) {
            $dbman->create_table($table);
        }

        // Main savepoint reached.
        upgrade_main_savepoint(true, 2017040700.01);
    }

    if ($oldversion < 2017040700.02) {

        // Define table oauth2_endpoint to be created.
        $table = new xmldb_table('oauth2_endpoint');

        // Adding fields to table oauth2_endpoint.
        $table->add_field('id', XMLDB_TYPE_INTEGER, '10', null, XMLDB_NOTNULL, XMLDB_SEQUENCE, null);
        $table->add_field('timecreated', XMLDB_TYPE_INTEGER, '10', null, XMLDB_NOTNULL, null, null);
        $table->add_field('timemodified', XMLDB_TYPE_INTEGER, '10', null, XMLDB_NOTNULL, null, null);
        $table->add_field('usermodified', XMLDB_TYPE_INTEGER, '10', null, XMLDB_NOTNULL, null, null);
        $table->add_field('name', XMLDB_TYPE_CHAR, '255', null, XMLDB_NOTNULL, null, null);
        $table->add_field('url', XMLDB_TYPE_TEXT, null, null, XMLDB_NOTNULL, null, null);
        $table->add_field('issuerid', XMLDB_TYPE_INTEGER, '10', null, XMLDB_NOTNULL, null, null);

        // Adding keys to table oauth2_endpoint.
        $table->add_key('primary', XMLDB_KEY_PRIMARY, array('id'));
        $table->add_key('issuer_id_key', XMLDB_KEY_FOREIGN, array('issuerid'), 'oauth2_issuer', array('id'));

        // Conditionally launch create table for oauth2_endpoint.
        if (!$dbman->table_exists($table)) {
            $dbman->create_table($table);
        }

        // Main savepoint reached.
        upgrade_main_savepoint(true, 2017040700.02);
    }

    if ($oldversion < 2017040700.03) {

        // Define table oauth2_system_account to be created.
        $table = new xmldb_table('oauth2_system_account');

        // Adding fields to table oauth2_system_account.
        $table->add_field('id', XMLDB_TYPE_INTEGER, '10', null, XMLDB_NOTNULL, XMLDB_SEQUENCE, null);
        $table->add_field('timecreated', XMLDB_TYPE_INTEGER, '10', null, XMLDB_NOTNULL, null, null);
        $table->add_field('timemodified', XMLDB_TYPE_INTEGER, '10', null, XMLDB_NOTNULL, null, null);
        $table->add_field('usermodified', XMLDB_TYPE_INTEGER, '10', null, XMLDB_NOTNULL, null, null);
        $table->add_field('issuerid', XMLDB_TYPE_INTEGER, '10', null, XMLDB_NOTNULL, null, null);
        $table->add_field('refreshtoken', XMLDB_TYPE_TEXT, null, null, XMLDB_NOTNULL, null, null);
        $table->add_field('grantedscopes', XMLDB_TYPE_TEXT, null, null, XMLDB_NOTNULL, null, null);
        $table->add_field('username', XMLDB_TYPE_TEXT, null, null, XMLDB_NOTNULL, null, null);
        $table->add_field('email', XMLDB_TYPE_TEXT, null, null, XMLDB_NOTNULL, null, null);

        // Adding keys to table oauth2_system_account.
        $table->add_key('primary', XMLDB_KEY_PRIMARY, array('id'));
        $table->add_key('issueridkey', XMLDB_KEY_FOREIGN_UNIQUE, array('issuerid'), 'oauth2_issuer', array('id'));

        // Conditionally launch create table for oauth2_system_account.
        if (!$dbman->table_exists($table)) {
            $dbman->create_table($table);
        }

        // Main savepoint reached.
        upgrade_main_savepoint(true, 2017040700.03);
    }

    if ($oldversion < 2017040700.04) {

        // Define table oauth2_user_field_mapping to be created.
        $table = new xmldb_table('oauth2_user_field_mapping');

        // Adding fields to table oauth2_user_field_mapping.
        $table->add_field('id', XMLDB_TYPE_INTEGER, '10', null, XMLDB_NOTNULL, XMLDB_SEQUENCE, null);
        $table->add_field('timemodified', XMLDB_TYPE_INTEGER, '10', null, XMLDB_NOTNULL, null, null);
        $table->add_field('timecreated', XMLDB_TYPE_INTEGER, '10', null, XMLDB_NOTNULL, null, null);
        $table->add_field('usermodified', XMLDB_TYPE_INTEGER, '10', null, XMLDB_NOTNULL, null, null);
        $table->add_field('issuerid', XMLDB_TYPE_INTEGER, '10', null, XMLDB_NOTNULL, null, null);
        $table->add_field('externalfield', XMLDB_TYPE_CHAR, '64', null, XMLDB_NOTNULL, null, null);
        $table->add_field('internalfield', XMLDB_TYPE_CHAR, '64', null, XMLDB_NOTNULL, null, null);

        // Adding keys to table oauth2_user_field_mapping.
        $table->add_key('primary', XMLDB_KEY_PRIMARY, array('id'));
        $table->add_key('issuerkey', XMLDB_KEY_FOREIGN, array('issuerid'), 'oauth2_issuer', array('id'));
        $table->add_key('uniqinternal', XMLDB_KEY_UNIQUE, array('issuerid', 'internalfield'));

        // Conditionally launch create table for oauth2_user_field_mapping.
        if (!$dbman->table_exists($table)) {
            $dbman->create_table($table);
        }

        // Main savepoint reached.
        upgrade_main_savepoint(true, 2017040700.04);
    }

    if ($oldversion < 2017041801.00) {

        // Define table course_completion_defaults to be created.
        $table = new xmldb_table('course_completion_defaults');

        // Adding fields to table course_completion_defaults.
        $table->add_field('id', XMLDB_TYPE_INTEGER, '10', null, XMLDB_NOTNULL, XMLDB_SEQUENCE, null);
        $table->add_field('course', XMLDB_TYPE_INTEGER, '10', null, XMLDB_NOTNULL, null, null);
        $table->add_field('module', XMLDB_TYPE_INTEGER, '10', null, XMLDB_NOTNULL, null, null);
        $table->add_field('completion', XMLDB_TYPE_INTEGER, '1', null, XMLDB_NOTNULL, null, '0');
        $table->add_field('completionview', XMLDB_TYPE_INTEGER, '1', null, XMLDB_NOTNULL, null, '0');
        $table->add_field('completionusegrade', XMLDB_TYPE_INTEGER, '1', null, XMLDB_NOTNULL, null, '0');
        $table->add_field('completionexpected', XMLDB_TYPE_INTEGER, '10', null, XMLDB_NOTNULL, null, '0');
        $table->add_field('customrules', XMLDB_TYPE_TEXT, null, null, null, null, null);

        // Adding keys to table course_completion_defaults.
        $table->add_key('primary', XMLDB_KEY_PRIMARY, array('id'));
        $table->add_key('module', XMLDB_KEY_FOREIGN, array('module'), 'modules', array('id'));
        $table->add_key('course', XMLDB_KEY_FOREIGN, array('course'), 'course', array('id'));

        // Adding indexes to table course_completion_defaults.
        $table->add_index('coursemodule', XMLDB_INDEX_UNIQUE, array('course', 'module'));

        // Conditionally launch create table for course_completion_defaults.
        if (!$dbman->table_exists($table)) {
            $dbman->create_table($table);
        }

        upgrade_main_savepoint(true, 2017041801.00);
    }

    if ($oldversion < 2017050500.01) {
        // Get the list of parent event IDs.
        $sql = "SELECT DISTINCT repeatid
                           FROM {event}
                          WHERE repeatid <> 0";
        $parentids = array_keys($DB->get_records_sql($sql));
        // Check if there are repeating events we need to process.
        if (!empty($parentids)) {
            // The repeat IDs of parent events should match their own ID.
            // So we need to update parent events that have non-matching IDs and repeat IDs.
            list($insql, $params) = $DB->get_in_or_equal($parentids);
            $updatesql = "UPDATE {event}
                             SET repeatid = id
                           WHERE id <> repeatid
                                 AND id $insql";
            $DB->execute($updatesql, $params);
        }

        // Main savepoint reached.
        upgrade_main_savepoint(true, 2017050500.01);
    }

    if ($oldversion < 2017050500.02) {
        // MDL-58684:
        // Remove all portfolio_tempdata records as these may contain serialized \file_system type objects, which are now unable to
        // be unserialized because of changes to the file storage API made in MDL-46375. Portfolio now stores an id reference to
        // files instead of the object.
        // These records are normally removed after a successful export, however, can be left behind if the user abandons the
        // export attempt (a stale record). Additionally, each stale record cannot be reused and is normally cleaned up by the cron
        // task core\task\portfolio_cron_task. Since the cron task tries to unserialize them, and generates a warning, we'll remove
        // all records here.
        $DB->delete_records_select('portfolio_tempdata', 'id > ?', [0]);

        // Main savepoint reached.
        upgrade_main_savepoint(true, 2017050500.02);
    }

    if ($oldversion < 2017050900.01) {
        // Create adhoc task for upgrading of existing calendar events.
        $record = new \stdClass();
        $record->classname = '\core\task\refresh_mod_calendar_events_task';
        $record->component = 'core';

        // Next run time based from nextruntime computation in \core\task\manager::queue_adhoc_task().
        $nextruntime = time() - 1;
        $record->nextruntime = $nextruntime;
        $DB->insert_record('task_adhoc', $record);

        // Main savepoint reached.
        upgrade_main_savepoint(true, 2017050900.01);
    }

    // Automatically generated Moodle v3.3.0 release upgrade line.
    // Put any upgrade step following this.

    if ($oldversion < 2017061201.00) {
        $table = new xmldb_table('course_sections');
        $field = new xmldb_field('timemodified', XMLDB_TYPE_INTEGER, '10', null, XMLDB_NOTNULL, null, '0', 'availability');

        // Define a field 'timemodified' in the 'course_sections' table.
        if (!$dbman->field_exists($table, $field)) {
            $dbman->add_field($table, $field);
        }

        upgrade_main_savepoint(true, 2017061201.00);
    }

    if ($oldversion < 2017061301.00) {
        // Check if the value of 'navcourselimit' is set to the old default value, if so, change it to the new default.
        if ($CFG->navcourselimit == 20) {
            set_config('navcourselimit', 10);
        }

        // Main savepoint reached.
        upgrade_main_savepoint(true, 2017061301.00);
    }

    if ($oldversion < 2017071000.00) {

        // Define field requireconfirmation to be added to oauth2_issuer.
        $table = new xmldb_table('oauth2_issuer');
        $field = new xmldb_field('requireconfirmation', XMLDB_TYPE_INTEGER, '2', null, XMLDB_NOTNULL, null, '1', 'sortorder');

        // Conditionally launch add field requireconfirmation.
        if (!$dbman->field_exists($table, $field)) {
            $dbman->add_field($table, $field);
        }

        // Main savepoint reached.
        upgrade_main_savepoint(true, 2017071000.00);
    }

    if ($oldversion < 2017071001.00) {

        // Define field timemodified to be added to block_instances.
        $table = new xmldb_table('block_instances');
        $field = new xmldb_field('timemodified', XMLDB_TYPE_INTEGER, '10', null, null,
                null, null, 'configdata');

        // Conditionally launch add field timemodified.
        if (!$dbman->field_exists($table, $field)) {
            $dbman->add_field($table, $field);

            // Set field to current time.
            $DB->set_field('block_instances', 'timemodified', time());

            // Changing nullability of field timemodified on table block_instances to not null.
            $field = new xmldb_field('timemodified', XMLDB_TYPE_INTEGER, '10', null, XMLDB_NOTNULL,
                    null, null, 'configdata');

            // Launch change of nullability for field timemodified.
            $dbman->change_field_notnull($table, $field);

            // Define index timemodified (not unique) to be added to block_instances.
            $index = new xmldb_index('timemodified', XMLDB_INDEX_NOTUNIQUE, array('timemodified'));

            // Conditionally launch add index timemodified.
            if (!$dbman->index_exists($table, $index)) {
                $dbman->add_index($table, $index);
            }
        }

        // Define field timecreated to be added to block_instances.
        $field = new xmldb_field('timecreated', XMLDB_TYPE_INTEGER, '10', null, null,
                null, null, 'configdata');

        // Conditionally launch add field timecreated.
        if (!$dbman->field_exists($table, $field)) {
            $dbman->add_field($table, $field);

            // Set field to current time.
            $DB->set_field('block_instances', 'timecreated', time());

            // Changing nullability of field timecreated on table block_instances to not null.
            $field = new xmldb_field('timecreated', XMLDB_TYPE_INTEGER, '10', null, XMLDB_NOTNULL,
                    null, null, 'configdata');

            // Launch change of nullability for field timecreated.
            $dbman->change_field_notnull($table, $field);
        }

        // Main savepoint reached.
        upgrade_main_savepoint(true, 2017071001.00);
    }

    if ($oldversion < 2017071100.00 ) {
        // Clean old upgrade setting not used anymore.
        unset_config('upgrade_minmaxgradestepignored');
        upgrade_main_savepoint(true, 2017071100.00);
    }

    if ($oldversion < 2017072000.02) {

        // Define table analytics_models to be created.
        $table = new xmldb_table('analytics_models');

        // Adding fields to table analytics_models.
        $table->add_field('id', XMLDB_TYPE_INTEGER, '10', null, XMLDB_NOTNULL, XMLDB_SEQUENCE, null);
        $table->add_field('enabled', XMLDB_TYPE_INTEGER, '1', null, XMLDB_NOTNULL, null, '0');
        $table->add_field('trained', XMLDB_TYPE_INTEGER, '1', null, XMLDB_NOTNULL, null, '0');
        $table->add_field('target', XMLDB_TYPE_CHAR, '255', null, XMLDB_NOTNULL, null, null);
        $table->add_field('indicators', XMLDB_TYPE_TEXT, null, null, XMLDB_NOTNULL, null, null);
        $table->add_field('timesplitting', XMLDB_TYPE_CHAR, '255', null, null, null, null);
        $table->add_field('version', XMLDB_TYPE_INTEGER, '10', null, XMLDB_NOTNULL, null, null);
        $table->add_field('timecreated', XMLDB_TYPE_INTEGER, '10', null, null, null, null);
        $table->add_field('timemodified', XMLDB_TYPE_INTEGER, '10', null, XMLDB_NOTNULL, null, null);
        $table->add_field('usermodified', XMLDB_TYPE_INTEGER, '10', null, XMLDB_NOTNULL, null, null);

        // Adding keys to table analytics_models.
        $table->add_key('primary', XMLDB_KEY_PRIMARY, array('id'));

        // Adding indexes to table analytics_models.
        $table->add_index('enabledandtrained', XMLDB_INDEX_NOTUNIQUE, array('enabled', 'trained'));

        // Conditionally launch create table for analytics_models.
        if (!$dbman->table_exists($table)) {
            $dbman->create_table($table);
        }

        // Define table analytics_models_log to be created.
        $table = new xmldb_table('analytics_models_log');

        // Adding fields to table analytics_models_log.
        $table->add_field('id', XMLDB_TYPE_INTEGER, '10', null, XMLDB_NOTNULL, XMLDB_SEQUENCE, null);
        $table->add_field('modelid', XMLDB_TYPE_INTEGER, '10', null, XMLDB_NOTNULL, null, null);
        $table->add_field('version', XMLDB_TYPE_INTEGER, '10', null, XMLDB_NOTNULL, null, null);
        $table->add_field('target', XMLDB_TYPE_CHAR, '255', null, XMLDB_NOTNULL, null, null);
        $table->add_field('indicators', XMLDB_TYPE_TEXT, null, null, XMLDB_NOTNULL, null, null);
        $table->add_field('timesplitting', XMLDB_TYPE_CHAR, '255', null, null, null, null);
        $table->add_field('score', XMLDB_TYPE_NUMBER, '10, 5', null, XMLDB_NOTNULL, null, '0');
        $table->add_field('info', XMLDB_TYPE_TEXT, null, null, null, null, null);
        $table->add_field('dir', XMLDB_TYPE_TEXT, null, null, XMLDB_NOTNULL, null, null);
        $table->add_field('timecreated', XMLDB_TYPE_INTEGER, '10', null, XMLDB_NOTNULL, null, null);
        $table->add_field('usermodified', XMLDB_TYPE_INTEGER, '10', null, XMLDB_NOTNULL, null, null);

        // Adding keys to table analytics_models_log.
        $table->add_key('primary', XMLDB_KEY_PRIMARY, array('id'));

        // Adding indexes to table analytics_models_log.
        $table->add_index('modelid', XMLDB_INDEX_NOTUNIQUE, array('modelid'));

        // Conditionally launch create table for analytics_models_log.
        if (!$dbman->table_exists($table)) {
            $dbman->create_table($table);
        }

        // Define table analytics_predictions to be created.
        $table = new xmldb_table('analytics_predictions');

        // Adding fields to table analytics_predictions.
        $table->add_field('id', XMLDB_TYPE_INTEGER, '10', null, XMLDB_NOTNULL, XMLDB_SEQUENCE, null);
        $table->add_field('modelid', XMLDB_TYPE_INTEGER, '10', null, XMLDB_NOTNULL, null, null);
        $table->add_field('contextid', XMLDB_TYPE_INTEGER, '10', null, XMLDB_NOTNULL, null, null);
        $table->add_field('sampleid', XMLDB_TYPE_INTEGER, '10', null, XMLDB_NOTNULL, null, null);
        $table->add_field('rangeindex', XMLDB_TYPE_INTEGER, '5', null, XMLDB_NOTNULL, null, null);
        $table->add_field('prediction', XMLDB_TYPE_INTEGER, '2', null, XMLDB_NOTNULL, null, null);
        $table->add_field('predictionscore', XMLDB_TYPE_NUMBER, '10, 5', null, XMLDB_NOTNULL, null, null);
        $table->add_field('calculations', XMLDB_TYPE_TEXT, null, null, XMLDB_NOTNULL, null, null);
        $table->add_field('timecreated', XMLDB_TYPE_INTEGER, '10', null, XMLDB_NOTNULL, null, '0');

        // Adding keys to table analytics_predictions.
        $table->add_key('primary', XMLDB_KEY_PRIMARY, array('id'));

        // Adding indexes to table analytics_predictions.
        $table->add_index('modelidandcontextid', XMLDB_INDEX_NOTUNIQUE, array('modelid', 'contextid'));

        // Conditionally launch create table for analytics_predictions.
        if (!$dbman->table_exists($table)) {
            $dbman->create_table($table);
        }

        // Define table analytics_train_samples to be created.
        $table = new xmldb_table('analytics_train_samples');

        // Adding fields to table analytics_train_samples.
        $table->add_field('id', XMLDB_TYPE_INTEGER, '10', null, XMLDB_NOTNULL, XMLDB_SEQUENCE, null);
        $table->add_field('modelid', XMLDB_TYPE_INTEGER, '10', null, XMLDB_NOTNULL, null, null);
        $table->add_field('analysableid', XMLDB_TYPE_INTEGER, '10', null, XMLDB_NOTNULL, null, null);
        $table->add_field('timesplitting', XMLDB_TYPE_CHAR, '255', null, XMLDB_NOTNULL, null, null);
        $table->add_field('fileid', XMLDB_TYPE_INTEGER, '10', null, XMLDB_NOTNULL, null, null);
        $table->add_field('sampleids', XMLDB_TYPE_TEXT, null, null, XMLDB_NOTNULL, null, null);
        $table->add_field('timecreated', XMLDB_TYPE_INTEGER, '10', null, XMLDB_NOTNULL, null, '0');

        // Adding keys to table analytics_train_samples.
        $table->add_key('primary', XMLDB_KEY_PRIMARY, array('id'));

        // Adding indexes to table analytics_train_samples.
        $table->add_index('modelidandanalysableidandtimesplitting', XMLDB_INDEX_NOTUNIQUE,
            array('modelid', 'analysableid', 'timesplitting'));

        // Conditionally launch create table for analytics_train_samples.
        if (!$dbman->table_exists($table)) {
            $dbman->create_table($table);
        }

        // Define table analytics_predict_ranges to be created.
        $table = new xmldb_table('analytics_predict_ranges');

        // Adding fields to table analytics_predict_ranges.
        $table->add_field('id', XMLDB_TYPE_INTEGER, '10', null, XMLDB_NOTNULL, XMLDB_SEQUENCE, null);
        $table->add_field('modelid', XMLDB_TYPE_INTEGER, '10', null, XMLDB_NOTNULL, null, null);
        $table->add_field('analysableid', XMLDB_TYPE_INTEGER, '10', null, XMLDB_NOTNULL, null, null);
        $table->add_field('timesplitting', XMLDB_TYPE_CHAR, '255', null, XMLDB_NOTNULL, null, null);
        $table->add_field('rangeindex', XMLDB_TYPE_INTEGER, '10', null, XMLDB_NOTNULL, null, null);
        $table->add_field('timecreated', XMLDB_TYPE_INTEGER, '10', null, XMLDB_NOTNULL, null, '0');

        // Adding keys to table analytics_predict_ranges.
        $table->add_key('primary', XMLDB_KEY_PRIMARY, array('id'));

        // Adding indexes to table analytics_predict_ranges.
        $table->add_index('modelidandanalysableidandtimesplitting', XMLDB_INDEX_NOTUNIQUE,
            array('modelid', 'analysableid', 'timesplitting'));

        // Conditionally launch create table for analytics_predict_ranges.
        if (!$dbman->table_exists($table)) {
            $dbman->create_table($table);
        }

        // Define table analytics_used_files to be created.
        $table = new xmldb_table('analytics_used_files');

        // Adding fields to table analytics_used_files.
        $table->add_field('id', XMLDB_TYPE_INTEGER, '10', null, XMLDB_NOTNULL, XMLDB_SEQUENCE, null);
        $table->add_field('modelid', XMLDB_TYPE_INTEGER, '10', null, XMLDB_NOTNULL, null, '0');
        $table->add_field('fileid', XMLDB_TYPE_INTEGER, '10', null, XMLDB_NOTNULL, null, '0');
        $table->add_field('action', XMLDB_TYPE_CHAR, '50', null, XMLDB_NOTNULL, null, null);
        $table->add_field('time', XMLDB_TYPE_INTEGER, '10', null, XMLDB_NOTNULL, null, '0');

        // Adding keys to table analytics_used_files.
        $table->add_key('primary', XMLDB_KEY_PRIMARY, array('id'));

        // Adding indexes to table analytics_used_files.
        $table->add_index('modelidandfileidandaction', XMLDB_INDEX_NOTUNIQUE, array('modelid', 'fileid', 'action'));

        // Conditionally launch create table for analytics_used_files.
        if (!$dbman->table_exists($table)) {
            $dbman->create_table($table);
        }

        $now = time();
        $admin = get_admin();

        $targetname = '\core\analytics\target\course_dropout';
        if (!$DB->record_exists('analytics_models', array('target' => $targetname))) {
            // We can not use API calls to create the built-in models.
            $modelobj = new stdClass();
            $modelobj->target = $targetname;
            $modelobj->indicators = json_encode(array(
                '\mod_assign\analytics\indicator\cognitive_depth',
                '\mod_assign\analytics\indicator\social_breadth',
                '\mod_book\analytics\indicator\cognitive_depth',
                '\mod_book\analytics\indicator\social_breadth',
                '\mod_chat\analytics\indicator\cognitive_depth',
                '\mod_chat\analytics\indicator\social_breadth',
                '\mod_choice\analytics\indicator\cognitive_depth',
                '\mod_choice\analytics\indicator\social_breadth',
                '\mod_data\analytics\indicator\cognitive_depth',
                '\mod_data\analytics\indicator\social_breadth',
                '\mod_feedback\analytics\indicator\cognitive_depth',
                '\mod_feedback\analytics\indicator\social_breadth',
                '\mod_folder\analytics\indicator\cognitive_depth',
                '\mod_folder\analytics\indicator\social_breadth',
                '\mod_forum\analytics\indicator\cognitive_depth',
                '\mod_forum\analytics\indicator\social_breadth',
                '\mod_glossary\analytics\indicator\cognitive_depth',
                '\mod_glossary\analytics\indicator\social_breadth',
                '\mod_imscp\analytics\indicator\cognitive_depth',
                '\mod_imscp\analytics\indicator\social_breadth',
                '\mod_label\analytics\indicator\cognitive_depth',
                '\mod_label\analytics\indicator\social_breadth',
                '\mod_lesson\analytics\indicator\cognitive_depth',
                '\mod_lesson\analytics\indicator\social_breadth',
                '\mod_lti\analytics\indicator\cognitive_depth',
                '\mod_lti\analytics\indicator\social_breadth',
                '\mod_page\analytics\indicator\cognitive_depth',
                '\mod_page\analytics\indicator\social_breadth',
                '\mod_quiz\analytics\indicator\cognitive_depth',
                '\mod_quiz\analytics\indicator\social_breadth',
                '\mod_resource\analytics\indicator\cognitive_depth',
                '\mod_resource\analytics\indicator\social_breadth',
                '\mod_scorm\analytics\indicator\cognitive_depth',
                '\mod_scorm\analytics\indicator\social_breadth',
                '\mod_survey\analytics\indicator\cognitive_depth',
                '\mod_survey\analytics\indicator\social_breadth',
                '\mod_url\analytics\indicator\cognitive_depth',
                '\mod_url\analytics\indicator\social_breadth',
                '\mod_wiki\analytics\indicator\cognitive_depth',
                '\mod_wiki\analytics\indicator\social_breadth',
                '\mod_workshop\analytics\indicator\cognitive_depth',
                '\mod_workshop\analytics\indicator\social_breadth',
            ));
            $modelobj->version = $now;
            $modelobj->timecreated = $now;
            $modelobj->timemodified = $now;
            $modelobj->usermodified = $admin->id;
            $DB->insert_record('analytics_models', $modelobj);
        }

        $targetname = '\core\analytics\target\no_teaching';
        if (!$DB->record_exists('analytics_models', array('target' => $targetname))) {
            $modelobj = new stdClass();
            $modelobj->enabled = 1;
            $modelobj->trained = 1;
            $modelobj->target = $targetname;
            $modelobj->indicators = json_encode(array('\core_course\analytics\indicator\no_teacher'));
            $modelobj->timesplitting = '\core\analytics\time_splitting\single_range';
            $modelobj->version = $now;
            $modelobj->timecreated = $now;
            $modelobj->timemodified = $now;
            $modelobj->usermodified = $admin->id;
            $DB->insert_record('analytics_models', $modelobj);
        }

        // Main savepoint reached.
        upgrade_main_savepoint(true, 2017072000.02);
    }

    if ($oldversion < 2017072700.01) {
        // Changing nullability of field email on table oauth2_system_account to null.
        $table = new xmldb_table('oauth2_system_account');
        $field = new xmldb_field('email', XMLDB_TYPE_TEXT, null, null, null, null, null, 'grantedscopes');

        // Launch change of nullability for field email.
        $dbman->change_field_notnull($table, $field);

        // Main savepoint reached.
        upgrade_main_savepoint(true, 2017072700.01);
    }

    if ($oldversion < 2017072700.02) {

        // If the site was previously registered with http://hub.moodle.org change the registration to
        // point to https://moodle.net - this is the correct hub address using https protocol.
        $oldhuburl = "http://hub.moodle.org";
        $newhuburl = "https://moodle.net";
        $cleanoldhuburl = preg_replace('/[^A-Za-z0-9_-]/i', '', $oldhuburl);
        $cleannewhuburl = preg_replace('/[^A-Za-z0-9_-]/i', '', $newhuburl);

        // Update existing registration.
        $DB->execute("UPDATE {registration_hubs} SET hubname = ?, huburl = ? WHERE huburl = ?",
            ['Moodle.net', $newhuburl, $oldhuburl]);

        // Update settings of existing registration.
        $sqlnamelike = $DB->sql_like('name', '?');
        $entries = $DB->get_records_sql("SELECT * FROM {config_plugins} where plugin=? and " . $sqlnamelike,
            ['hub', '%' . $DB->sql_like_escape('_' . $cleanoldhuburl)]);
        foreach ($entries as $entry) {
            $newname = substr($entry->name, 0, -strlen($cleanoldhuburl)) . $cleannewhuburl;
            try {
                $DB->update_record('config_plugins', ['id' => $entry->id, 'name' => $newname]);
            } catch (dml_exception $e) {
                // Entry with new name already exists, remove the one with an old name.
                $DB->delete_records('config_plugins', ['id' => $entry->id]);
            }
        }

        // Update published courses.
        $DB->execute('UPDATE {course_published} SET huburl = ? WHERE huburl = ?', [$newhuburl, $oldhuburl]);

        // Main savepoint reached.
        upgrade_main_savepoint(true, 2017072700.02);
    }

    if ($oldversion < 2017080700.01) {

        // Get the table by its previous name.
        $table = new xmldb_table('analytics_predict_ranges');
        if ($dbman->table_exists($table)) {

            // We can only accept this because we are in master.
            $DB->delete_records('analytics_predictions');
            $DB->delete_records('analytics_used_files', array('action' => 'predicted'));
            $DB->delete_records('analytics_predict_ranges');

            // Define field sampleids to be added to analytics_predict_ranges (renamed below to analytics_predict_samples).
            $field = new xmldb_field('sampleids', XMLDB_TYPE_TEXT, null, null, XMLDB_NOTNULL, null, null, 'rangeindex');

            // Conditionally launch add field sampleids.
            if (!$dbman->field_exists($table, $field)) {
                $dbman->add_field($table, $field);
            }

            // Define field timemodified to be added to analytics_predict_ranges (renamed below to analytics_predict_samples).
            $field = new xmldb_field('timemodified', XMLDB_TYPE_INTEGER, '10', null, XMLDB_NOTNULL, null, '0', 'timecreated');

            // Conditionally launch add field timemodified.
            if (!$dbman->field_exists($table, $field)) {
                $dbman->add_field($table, $field);
            }

            // Rename the table to its new name.
            $dbman->rename_table($table, 'analytics_predict_samples');
        }

        $table = new xmldb_table('analytics_predict_samples');

        $index = new xmldb_index('modelidandanalysableidandtimesplitting', XMLDB_INDEX_NOTUNIQUE,
            array('modelid', 'analysableid', 'timesplitting'));

        // Conditionally launch drop index.
        if ($dbman->index_exists($table, $index)) {
            $dbman->drop_index($table, $index);
        }

        $index = new xmldb_index('modelidandanalysableidandtimesplittingandrangeindex', XMLDB_INDEX_NOTUNIQUE,
            array('modelid', 'analysableid', 'timesplitting', 'rangeindex'));

        // Conditionally launch add index.
        if (!$dbman->index_exists($table, $index)) {
            $dbman->add_index($table, $index);
        }

        // Main savepoint reached.
        upgrade_main_savepoint(true, 2017080700.01);
    }

    if ($oldversion < 2017082200.00) {
        $plugins = ['radius', 'fc', 'nntp', 'pam', 'pop3', 'imap'];

        foreach ($plugins as $plugin) {
            // Check to see if the plugin exists on disk.
            // If it does not, remove the config for it.
            if (!file_exists($CFG->dirroot . "/auth/{$plugin}/auth.php")) {
                // Clean config.
                unset_all_config_for_plugin("auth_{$plugin}");
            }
        }
        upgrade_main_savepoint(true, 2017082200.00);
    }

    if ($oldversion < 2017082200.01) {

        // Define table analytics_indicator_calc to be created.
        $table = new xmldb_table('analytics_indicator_calc');

        // Adding fields to table analytics_indicator_calc.
        $table->add_field('id', XMLDB_TYPE_INTEGER, '10', null, XMLDB_NOTNULL, XMLDB_SEQUENCE, null);
        $table->add_field('starttime', XMLDB_TYPE_INTEGER, '10', null, XMLDB_NOTNULL, null, null);
        $table->add_field('endtime', XMLDB_TYPE_INTEGER, '10', null, XMLDB_NOTNULL, null, null);
        $table->add_field('contextid', XMLDB_TYPE_INTEGER, '10', null, XMLDB_NOTNULL, null, null);
        $table->add_field('sampleorigin', XMLDB_TYPE_CHAR, '255', null, XMLDB_NOTNULL, null, null);
        $table->add_field('sampleid', XMLDB_TYPE_INTEGER, '10', null, XMLDB_NOTNULL, null, null);
        $table->add_field('indicator', XMLDB_TYPE_CHAR, '255', null, XMLDB_NOTNULL, null, null);
        $table->add_field('value', XMLDB_TYPE_NUMBER, '10, 2', null, null, null, null);
        $table->add_field('timecreated', XMLDB_TYPE_INTEGER, '10', null, XMLDB_NOTNULL, null, null);

        // Adding keys to table analytics_indicator_calc.
        $table->add_key('primary', XMLDB_KEY_PRIMARY, array('id'));

        // Adding indexes to table analytics_indicator_calc.
        $table->add_index('starttime-endtime-contextid', XMLDB_INDEX_NOTUNIQUE, array('starttime', 'endtime', 'contextid'));

        // Conditionally launch create table for analytics_indicator_calc.
        if (!$dbman->table_exists($table)) {
            $dbman->create_table($table);
        }

        // Main savepoint reached.
        upgrade_main_savepoint(true, 2017082200.01);
    }

    if ($oldversion < 2017082300.01) {

        // This script in included in each major version upgrade process so make sure we don't run it twice.
        if (empty($CFG->linkcoursesectionsupgradescriptwasrun)) {
            // Check if the site is using a boost-based theme.
            // If value of 'linkcoursesections' is set to the old default value, change it to the new default.
            if (upgrade_theme_is_from_family('boost', $CFG->theme)) {
                set_config('linkcoursesections', 1);
            }
            set_config('linkcoursesectionsupgradescriptwasrun', 1);
        }

        // Main savepoint reached.
        upgrade_main_savepoint(true, 2017082300.01);
    }

    if ($oldversion < 2017082500.00) {
        // Handle FKs for the table 'analytics_models_log'.
        $table = new xmldb_table('analytics_models_log');

        // Remove the existing index before adding FK (which creates an index).
        $index = new xmldb_index('modelid', XMLDB_INDEX_NOTUNIQUE, array('modelid'));

        // Conditionally launch drop index.
        if ($dbman->index_exists($table, $index)) {
            $dbman->drop_index($table, $index);
        }

        // Now, add the FK.
        $key = new xmldb_key('modelid', XMLDB_KEY_FOREIGN, array('modelid'), 'analytics_models', array('id'));
        $dbman->add_key($table, $key);

        // Handle FKs for the table 'analytics_predictions'.
        $table = new xmldb_table('analytics_predictions');
        $key = new xmldb_key('modelid', XMLDB_KEY_FOREIGN, array('modelid'), 'analytics_models', array('id'));
        $dbman->add_key($table, $key);

        $key = new xmldb_key('contextid', XMLDB_KEY_FOREIGN, array('contextid'), 'context', array('id'));
        $dbman->add_key($table, $key);

        // Handle FKs for the table 'analytics_train_samples'.
        $table = new xmldb_table('analytics_train_samples');
        $key = new xmldb_key('modelid', XMLDB_KEY_FOREIGN, array('modelid'), 'analytics_models', array('id'));
        $dbman->add_key($table, $key);

        $key = new xmldb_key('fileid', XMLDB_KEY_FOREIGN, array('fileid'), 'files', array('id'));
        $dbman->add_key($table, $key);

        // Handle FKs for the table 'analytics_predict_samples'.
        $table = new xmldb_table('analytics_predict_samples');
        $key = new xmldb_key('modelid', XMLDB_KEY_FOREIGN, array('modelid'), 'analytics_models', array('id'));
        $dbman->add_key($table, $key);

        // Handle FKs for the table 'analytics_used_files'.
        $table = new xmldb_table('analytics_used_files');
        $key = new xmldb_key('modelid', XMLDB_KEY_FOREIGN, array('modelid'), 'analytics_models', array('id'));
        $dbman->add_key($table, $key);

        $key = new xmldb_key('fileid', XMLDB_KEY_FOREIGN, array('fileid'), 'files', array('id'));
        $dbman->add_key($table, $key);

        // Handle FKs for the table 'analytics_indicator_calc'.
        $table = new xmldb_table('analytics_indicator_calc');
        $key = new xmldb_key('contextid', XMLDB_KEY_FOREIGN, array('contextid'), 'context', array('id'));
        $dbman->add_key($table, $key);

        // Main savepoint reached.
        upgrade_main_savepoint(true, 2017082500.00);
    }

    if ($oldversion < 2017082800.00) {

        // Changing type of field prediction on table analytics_predictions to number.
        $table = new xmldb_table('analytics_predictions');
        $field = new xmldb_field('prediction', XMLDB_TYPE_NUMBER, '10, 2', null, XMLDB_NOTNULL, null, null, 'rangeindex');

        // Launch change of type for field prediction.
        $dbman->change_field_type($table, $field);

        // Main savepoint reached.
        upgrade_main_savepoint(true, 2017082800.00);
    }

    if ($oldversion < 2017090700.01) {

        // Define table analytics_prediction_actions to be created.
        $table = new xmldb_table('analytics_prediction_actions');

        // Adding fields to table analytics_prediction_actions.
        $table->add_field('id', XMLDB_TYPE_INTEGER, '10', null, XMLDB_NOTNULL, XMLDB_SEQUENCE, null);
        $table->add_field('predictionid', XMLDB_TYPE_INTEGER, '10', null, XMLDB_NOTNULL, null, null);
        $table->add_field('userid', XMLDB_TYPE_INTEGER, '10', null, XMLDB_NOTNULL, null, null);
        $table->add_field('actionname', XMLDB_TYPE_CHAR, '255', null, XMLDB_NOTNULL, null, null);
        $table->add_field('timecreated', XMLDB_TYPE_INTEGER, '10', null, XMLDB_NOTNULL, null, null);

        // Adding keys to table analytics_prediction_actions.
        $table->add_key('primary', XMLDB_KEY_PRIMARY, array('id'));
        $table->add_key('predictionid', XMLDB_KEY_FOREIGN, array('predictionid'), 'analytics_predictions', array('id'));
        $table->add_key('userid', XMLDB_KEY_FOREIGN, array('userid'), 'user', array('id'));

        // Adding indexes to table analytics_prediction_actions.
        $table->add_index('predictionidanduseridandactionname', XMLDB_INDEX_NOTUNIQUE,
            array('predictionid', 'userid', 'actionname'));

        // Conditionally launch create table for analytics_prediction_actions.
        if (!$dbman->table_exists($table)) {
            $dbman->create_table($table);
        }

        // Main savepoint reached.
        upgrade_main_savepoint(true, 2017090700.01);
    }

    if ($oldversion < 2017091200.00) {
        // Force all messages to be reindexed.
        set_config('core_message_message_sent_lastindexrun', '0', 'core_search');
        set_config('core_message_message_received_lastindexrun', '0', 'core_search');

        // Main savepoint reached.
        upgrade_main_savepoint(true, 2017091200.00);
    }

    if ($oldversion < 2017091201.00) {
        // Define field userid to be added to task_adhoc.
        $table = new xmldb_table('task_adhoc');
        $field = new xmldb_field('userid', XMLDB_TYPE_INTEGER, '10', null, null, null, null, 'customdata');

        // Conditionally launch add field userid.
        if (!$dbman->field_exists($table, $field)) {
            $dbman->add_field($table, $field);
        }

        $key = new xmldb_key('useriduser', XMLDB_KEY_FOREIGN, array('userid'), 'user', array('id'));

        // Launch add key userid_user.
        $dbman->add_key($table, $key);

        // Main savepoint reached.
        upgrade_main_savepoint(true, 2017091201.00);
    }

<<<<<<< HEAD
    if ($oldversion < 2017092201.00) {

        // Remove duplicate registrations.
        $newhuburl = "https://moodle.net";
        $registrations = $DB->get_records('registration_hubs', ['huburl' => $newhuburl], 'confirmed DESC, id ASC');
        if (count($registrations) > 1) {
            $reg = array_shift($registrations);
            $DB->delete_records_select('registration_hubs', 'huburl = ? AND id <> ?', [$newhuburl, $reg->id]);
        }

        // Main savepoint reached.
        upgrade_main_savepoint(true, 2017092201.00);
    }

    if ($oldversion < 2017092202.00) {

        if (!file_exists($CFG->dirroot . '/blocks/messages/block_messages.php')) {

            // Delete instances.
            $instances = $DB->get_records_list('block_instances', 'blockname', ['messages']);
            $instanceids = array_keys($instances);

            if (!empty($instanceids)) {
                $DB->delete_records_list('block_positions', 'blockinstanceid', $instanceids);
                $DB->delete_records_list('block_instances', 'id', $instanceids);
                list($sql, $params) = $DB->get_in_or_equal($instanceids, SQL_PARAMS_NAMED);
                $params['contextlevel'] = CONTEXT_BLOCK;
                $DB->delete_records_select('context', "contextlevel=:contextlevel AND instanceid " . $sql, $params);

                $preferences = array();
                foreach ($instances as $instanceid => $instance) {
                    $preferences[] = 'block' . $instanceid . 'hidden';
                    $preferences[] = 'docked_block_instance_' . $instanceid;
                }
                $DB->delete_records_list('user_preferences', 'name', $preferences);
            }

            // Delete the block from the block table.
            $DB->delete_records('block', array('name' => 'messages'));

            // Remove capabilities.
            capabilities_cleanup('block_messages');

            // Clean config.
            unset_all_config_for_plugin('block_messages');
        }

=======
    if ($oldversion < 2017092202.00) {

        // Rename several fields in registration data to match the names of the properties that are sent to moodle.net.
        $renames = [
            'site_address_httpsmoodlenet' => 'site_street_httpsmoodlenet',
            'site_region_httpsmoodlenet' => 'site_regioncode_httpsmoodlenet',
            'site_country_httpsmoodlenet' => 'site_countrycode_httpsmoodlenet'];
        foreach ($renames as $oldparamname => $newparamname) {
            try {
                $DB->execute("UPDATE {config_plugins} SET name = ? WHERE name = ? AND plugin = ?",
                    [$newparamname, $oldparamname, 'hub']);
            } catch (dml_exception $e) {
                // Exception can happen if the config value with the new name already exists, ignore it and move on.
            }
        }

        // Main savepoint reached.
>>>>>>> 3ec7d2d9
        upgrade_main_savepoint(true, 2017092202.00);
    }

    return true;
}<|MERGE_RESOLUTION|>--- conflicted
+++ resolved
@@ -2499,7 +2499,6 @@
         upgrade_main_savepoint(true, 2017091201.00);
     }
 
-<<<<<<< HEAD
     if ($oldversion < 2017092201.00) {
 
         // Remove duplicate registrations.
@@ -2547,8 +2546,11 @@
             unset_all_config_for_plugin('block_messages');
         }
 
-=======
-    if ($oldversion < 2017092202.00) {
+        // Main savepoint reached.
+        upgrade_main_savepoint(true, 2017092202.00);
+    }
+
+    if ($oldversion < 2017092700.00) {
 
         // Rename several fields in registration data to match the names of the properties that are sent to moodle.net.
         $renames = [
@@ -2565,8 +2567,7 @@
         }
 
         // Main savepoint reached.
->>>>>>> 3ec7d2d9
-        upgrade_main_savepoint(true, 2017092202.00);
+        upgrade_main_savepoint(true, 2017092700.00);
     }
 
     return true;
