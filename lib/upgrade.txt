This files describes API changes in core libraries and APIs,
information provided here is intended especially for developers.

=== 3.1 ===

<<<<<<< HEAD
* Webservice function core_course_search_courses accepts a new parameter 'limittoenrolled' to filter the results
  only to courses the user is enrolled in, and are visible to them.
=======
* External functions that are not calling external_api::validate_context are buggy and will now generate
  exceptions. Previously they were only generating warnings in the webserver error log.
>>>>>>> 787ec240
* The moodle/blog:associatecourse and moodle/blog:associatemodule capabilities has been removed.
* The following functions has been finally deprecated and can not be used any more:
    - profile_display_badges()
    - useredit_shared_definition_preferences()
    - calendar_normalize_tz()
    - get_user_timezone_offset()
    - get_timezone_offset()
    - get_list_of_timezones()
    - calculate_user_dst_table()
    - dst_changes_for_year()
    - get_timezone_record()
    - test_get_list_of_timezones()
    - test_get_timezone_offset()
    - test_get_user_timezone_offset()
* The google api library has been updated to version 1.1.7. There was some important changes
  on the SSL handling. Now the SSL version will be determined by the underlying library.
  For more information see https://github.com/google/google-api-php-client/pull/644
* The get_role_users() function will now add the $sort fields that are not part
  of the requested fields to the query result and will throw a debugging message
  with the added fields when that happens.
* The core_user::fill_properties_cache() static method has been introduced to be a reference
  and allow standard user fields data validation. Right now only type validation is supported
  checking it against the parameter (PARAM_*) type of the target user field. MDL-52781 is
  going to add support to null/not null and choices validation, replacing the existing code to
  validate the user fields in different places in a common way.
* Webservice function core_course_search_courses now returns results when the search string
  is less than 2 chars long.
* Webservice function core_course_search_courses accepts a new parameter 'requiredcapabilities' to filter the results
  by the capabilities of the current user.
* New mform element 'course' handles thousands of courses with good performance and usability.
* The redirect() function will now redirect immediately if output has not
  already started. Messages will be displayed on the subsequent page using
  session notifications. The type of message output can be configured using the
  fourth parameter to redirect().
* The specification of extra classes in the $OUTPUT->notification()
  function, and \core\output\notification renderable have been deprecated
  and will be removed in a future version.
  Notifications should use the levels found in \core\output\notification.
* The constants for NOTIFY_PROBLEM, NOTIFY_REDIRECT, and NOTIFY_MESSAGE in
  \core\output\notification have been deprecated in favour of NOTIFY_ERROR,
  NOTIFY_WARNING, and NOTIFY_INFO respectively.
* The following functions, previously used (exclusively) by upgrade steps are not available
  anymore because of the upgrade cleanup performed for this version. See MDL-51580 for more info:
    - upgrade_mysql_fix_unsigned_and_lob_columns()
    - upgrade_course_completion_remove_duplicates()
    - upgrade_save_orphaned_questions()
    - upgrade_rename_old_backup_files_using_shortname()
    - upgrade_mssql_nvarcharmax()
    - upgrade_mssql_varbinarymax()
    - upgrade_fix_missing_root_folders()
    - upgrade_course_modules_sequences()
    - upgrade_grade_item_fix_sortorder()
    - upgrade_availability_item()
* A new parameter $ajaxformdata was added to the constructor for moodleform. When building a
  moodleform in a webservice or ajax script (for example using the new fragments API) we
  cannot allow the moodleform to parse it's own data from _GET and _POST - we must pass it as
  an array.
* Plugins can extend the navigation for user by declaring the following callback:
  <frankenstyle>_extend_navigation_user(navigation_node $parentnode, stdClass $user,
                                        context_user $context, stdClass $course,
                                        context_course $coursecontext)
* The function notify() now throws a debugging message - see MDL-50269.
* Ajax calls going through lib/ajax/* now validate the return values before sending
  the response. If the validation does not pass an exception is raised. This behaviour
  is consistent with web services.
* Several changes in Moodle core, standard plugins and third party libraries to
  ensure compatibility with PHP7. All plugins are recommended to perform testing
  against PHP7 as well. Refer to https://docs.moodle.org/dev/Moodle_and_PHP7 for more
  information. The following changes may affect you:
  * Class moodleform, moodleform_mod and some module classes have been changed to use
    __construct() for the constructor. Calling parent constructors by the class
    name will display debugging message. Incorrect: parent::moodleform(),
    correct: parent::__construct()
  * All form elements have also changed the constructor syntax. No changes are
    needed for using form elements, however if plugin defines new form element it
    needs to use correct syntax. For example, incorrect: parent::HTML_QuickForm_input(),
    HTML_QuickForm_input::HTML_QuickForm_input(), $this->HTML_QuickForm_input().
    Correct: HTML_QuickForm_input::__construct() or parent::__construct().
  * profile_field_base::profile_field_base() is deprecated, use parent::__construct()
    in custom profile fields constructors. Similar deprecations in exsiting
    profile_field_* classes.
  * user_filter_type::user_filter_type() is deprecated, use parent::__construct() in
    custom user filters. Similar deprecations in existing user_filter_* classes.
  * table_default_export_format_parent::table_default_export_format_parent() is
    deprecated, use parent::__construct() in extending classes.
* groups_delete_group_members() $showfeedback parameter has been removed and is no longer
  respected. Users of this function should output their own feedback if required.
* Number of changes to Tags API, see tag/upgrade.txt for more details
* The previous events API handlers are being deprecated in favour of events 2 API, debugging messages are being displayed if
  there are 3rd party plugins using it. Switch to events 2 API please, see https://docs.moodle.org/dev/Event_2#Event_dispatching_and_observers
  Note than you will need to bump the plugin version so moodle is aware that you removed the plugin's event handlers.
* mforms validation functions are not available in the global JS namespace anymore, event listeners
  are assigned to fields and buttons through a self-contained JS function.
* Added $CFG->urlrewriteclass option to config.php allowing clean / semantic urls to
  be implemented in a plugin, eg local_cleanurls.
* $CFG->pathtoclam global setting has been moved to clamav antivirus plugin setting of the same name.
* clam_message_admins() and get_clam_error_code() have been deprecated, its functionality
  is now a part of \antivirus_clamav\scanner class methods.
* \repository::antivir_scan_file() has been deprecated, \core\antivirus\manager::scan_file() that
  applies antivirus plugins is replacing its functionality.
* Added core_text::str_max_bytes() which safely truncates multi-byte strings to a maximum number of bytes.
* Zend Framework has been removed completely.
* Any plugin can report when a scale is being used with the callback function [pluginname]_scale_used_anywhere(int $scaleid).
* Changes in file_rewrite_pluginfile_urls: Passing a new option reverse = true in the $options var will make the function to convert
  actual URLs in $text to encoded URLs in the @@PLUGINFILE@@ form.
* behat_util::is_server_running() is removed, please use behat_util::check_server_status() instead.
* Behat\Mink\Selector\SelectorsHandler::xpathLiteral() method is deprecated use behat_context_helper::escape instead
  when building Xpath, or pass the unescaped value when using the named selector.',

=== 3.0 ===

* Minify updated to 2.2.1
* htmlpurifier upgraded to 4.7.0
* Less.php upgraded to 1.7.0.9
* The horde library has been updated to version 5.2.7.
* Google libraries (lib/google) updated to 1.1.5
* Html2Text library has been updated to the latest version of the library.
* External functions x_is_allowed_from_ajax() methods have been deprecated. Define 'ajax' => true in db/services.php instead.
* External functions can be called without a session if they define 'loginrequired' => true in db/services.php.
* All plugins are required to declare their frankenstyle component name via
  the $plugin->component property in their version.php file. See
  https://docs.moodle.org/dev/version.php for details (MDL-48494).
* PHPUnit is upgraded to 4.7. Some tests using deprecated assertions etc may need changes to work correctly.
* Users of the text editor API to manually create a text editor should call set_text before calling use_editor.
* Javascript - SimpleYUI and the Y instance used for modules have been merged. Y is now always the same instance of Y.
* get_referer() has been deprecated, please use the get_local_referer function instead.
* \core\progress\null is renamed to \core\progress\none for improved PHP7 compatibility as null is a reserved word (see MDL-50453).
* \webservice_xmlrpc_client now respects proxy server settings. If your XMLRPC server is available on your local network and not via your proxy server, you may need to add it to the list of proxy
  server exceptions in $CFG->proxybypass. See MDL-39353 for details.
* Group and groupings idnumbers can now be passed to and/or are returned from the following web services functions:
  ** core_group_external::create_groups
  ** core_group_external::get_groups
  ** core_group_external::get_course_groups
  ** core_group_external::create_groupings
  ** core_group_external::update_groupings
  ** core_group_external::get_groupings
  ** core_group_external::get_course_groupings
  ** core_group_external::get_course_user_groups
* Following functions are removed from core. See MDL-50049 for details.
    password_compat_not_supported()
    session_get_instance()
    session_is_legacy()
    session_kill_all()
    session_touch()
    session_kill()
    session_kill_user()
    session_set_user()
    session_is_loggedinas()
    session_get_realuser()
    session_loginas()
    js_minify()
    css_minify_css()
    update_login_count()
    reset_login_count()
    check_gd_version()
    update_log_display_entry()
    get_recent_enrolments()
    groups_filter_users_by_course_module_visible()
    groups_course_module_visible()
    error()
    formerr()
    editorhelpbutton()
    editorshortcutshelpbutton()
    choose_from_menu()
    update_event()
    get_generic_section_name()
    get_all_sections()
    add_mod_to_section()
    get_all_mods()
    get_course_section()
    format_weeks_get_section_dates()
    get_print_section_cm_text()
    print_section_add_menus()
    make_editing_buttons()
    print_section()
    print_overview()
    print_recent_activity()
    delete_course_module()
    update_category_button()
    make_categories_list()
    category_delete_move()
    category_delete_full()
    move_category()
    course_category_hide()
    course_category_show()
    get_course_category()
    create_course_category()
    get_all_subcategories()
    get_child_categories()
    get_categories()
    print_course_search()
    print_my_moodle()
    print_remote_course()
    print_remote_host()
    print_whole_category_list()
    print_category_info()
    get_course_category_tree()
    print_courses()
    print_course()
    get_category_courses_array()
    get_category_courses_array_recursively()
    blog_get_context_url()
    get_courses_wmanagers()
    convert_tree_to_html()
    convert_tabrows_to_tree()
    can_use_rotated_text()
    get_parent_contexts()
    get_parent_contextid()
    get_child_contexts()
    create_contexts()
    cleanup_contexts()
    build_context_path()
    rebuild_contexts()
    preload_course_contexts()
    context_moved()
    fetch_context_capabilities()
    context_instance_preload()
    get_contextlevel_name()
    print_context_name()
    mark_context_dirty()
    delete_context()
    get_context_url()
    get_course_context()
    get_user_courses_bycap()
    get_role_context_caps()
    get_courseid_from_context()
    context_instance_preload_sql()
    get_related_contexts_string()
    get_plugin_list_with_file()
    check_browser_operating_system()
    check_browser_version()
    get_device_type()
    get_device_type_list()
    get_selected_theme_for_device_type()
    get_device_cfg_var_name()
    set_user_device_type()
    get_user_device_type()
    get_browser_version_classes()
    generate_email_supportuser()
    badges_get_issued_badge_info()
    can_use_html_editor()
    enrol_cohort_get_cohorts()
    enrol_cohort_can_view_cohort()
    cohort_get_visible_list()
    enrol_cohort_enrol_all_users()
    enrol_cohort_search_cohorts()
* The never unused webdav_locks table was dropped.
* The actionmenu hideMenu() function now expects an EventFacade object to be passed to it,
  i.e. a call to M.core.actionmenu.instance.hideMenu() should be change to M.core.actionmenu.instance.hideMenu(e)
* In the html_editors (tinyMCE, Atto), the manage files button can be hidden by changing the 'enable_filemanagement' option to false.
* external_api::validate_context now is public, it can be called from other classes.
* rss_error() now supports returning of correct HTTP status of error and will return '404 Not Found'
  unless other status is specified.
* Plugins can extend the navigation for categories settings by declaring the following callback:
  <frankenstyle>_extend_navigation_category_settings(navigation_node, context_coursecat)
* The clilib.php provides two new functions cli_write() and cli_writeln() that should be used for outputting texts from the command
  line interface scripts.
* External function core_course_external::get_course_contents returned parameter "name" has been changed to PARAM_RAW,
  this is because the new external_format_string function may return raw data if the global moodlewssettingraw parameter is used.
* Function is_web_crawler() has been deprecated, please use core_useragent::is_web_crawler() instead.

=== 2.9.1 ===

* New methods grade_grade::get_grade_max() and get_grade_min() must be used rather than directly the public properties rawgrademax and rawgrademin.
* New method grade_item::is_aggregate_item() indicates when a grade_item is an aggreggated type grade.

=== 2.9 ===

* The default home page for users has been changed to the dashboard (formely my home). See MDL-45774.
* Support for rendering templates from php or javascript has been added. See MDL-49152.
* Support for loading AMD javascript modules has been added. See MDL-49046.
* Webservice core_course_delete_courses now return warning messages on any failures and does not try to rollback the entire deletion.
* \core\event\course_viewed 'other' argument renamed from coursesectionid to coursesectionnumber as it contains the section number.
* New API core_filetypes::add_type (etc.) allows custom filetypes to be added and modified.
* PHPUnit: PHPMailer Sink is now started for all tests and is setup within the phpunit wrapper for advanced tests.
  Catching debugging messages when sending mail will no longer work. Use $sink = $this->redirectEmails(); and then check
  the message in the sink instead.
* The file pluginlib.php was deprecated since 2.6 and has now been removed, do not include or require it.
* \core_component::fetch_subsystems() now returns a valid path for completion component instead of null.
* Deprecated JS global methods have been removed (show_item, destroy_item, hide_item, addonload, getElementsByTagName, findChildNodes).
* For 3rd party plugin specific environment.xml files, it's now possible to specify version independent checks by using the
  <PLUGIN name="component_name"> tag instead of the version dependent <MOODLE version="x.y"> one. If the PLUGIN tag is used any
  Moodle specific tags will be ignored.
* html_table: new API for adding captions to tables (new field, $table->caption) and subsequently hiding said captions from sighted users using accesshide (enabled using $table->captionhide).
* The authorization procedure in the mdeploy.php script has been improved. The script
  now relies on the main config.php when deploying an available update.
* sql_internal_reader and sql_select_reader interfaces have been deprecated in favour of sql_internal_table_reader
  and sql_reader which use iterators to be more memory efficient.
* $CFG->enabletgzbackups setting has been removed as now backups are stored internally using .tar.gz format by default, you can
  set $CFG->usezipbackups to store them in zip format. This does not affect the restore process, which continues accepting both.
* Added support for custom string manager implementations via $CFG->customstringmanager
  directive in the config.php. See MDL-49361 for details.
* Add new make_request_directory() for creation of per-request files.
* Added generate_image_thumbnail_from_string. This should be used instead of generate_image_thumbnail when the source is a string.
  This prevents the need to write files to disk unnecessarily.
* Added generate_image_thumbnail to stored_file class. This should be used when generating thumbnails for stored files.
  This prevents the need to write files to disk unnecessarily.
* Removed pear/HTTP/WebDav. See MDL-49534 for details.
* Use standard PHP date time classes and methods - see new core_date class for timezone normalisation methods.
* Moved lib/google/Google/ to lib/google/src/Google. This is to address autoloader issues with Google's provided autoloader
  for the library. See MDL-49519 for details.
* The outdated lib/google/Google_Client.php and related files have been completely removed. To use
  the new client, read lib/google/readme_moodle.txt, please.
* profile_display_badges() has been deprecated. See MDL-48935 for details.
* Added a new method add_report_nodes() to pagelib.php. If you are looking to add links to the user profile page under the heading "Reports"
  then please use this function to ensure that the breadcrumb and navigation block are created properly for all user profile pages.
* process_new_icon() now does not always return a PNG file. When possible, it will try to keep the format of the original file.
  Set the new argument $preferpng to true to force PNG. See MDL-46763 and MDL-50041 for details.

=== 2.8 ===

* Gradebook grade category option "aggregatesubcats" has been removed completely.
  This means that the database column is removed, the admin settings are removed and
  the properties from the grade_category object have been removed. If any courses were
  found to be using this setting, a warning to check the grades will be shown in the
  course grader report after upgrading the site. The same warning will be shown on
  courses restored from backup that had this setting enabled (see MDL-47503).
* lib/excelllib.class.php has been updated. The class MoodleExcelWorkbook will now only produce excel 2007 files.
* renderers: We now remove the suffix _renderable when looking for a render method for a renderable.
  If you have a renderable class named like "blah_renderable" and have a method on a renderer named "render_blah_renderable"
  you will need to change the name of your render method to "render_blah" instead, as renderable at the end is no longer accepted.
* New functions get_course_and_cm_from_cmid($cmorid, $modulename) and
  get_course_and_cm_from_instance($instanceorid, $modulename) can be used to
  more efficiently load these basic data objects at the start of a script.
* New function cm_info::create($cm) can be used when you need a cm_info
  object, but have a $cm which might only be a standard database record.
* $CFG->enablegroupmembersonly no longer exists.
* Scheduled tasks have gained support for syntax to introduce variability when a
  task will run across installs. When a when hour or minute are defined as 'R'
  they will be installed with a random hour/minute value.
* Several classes grade_edit_tree_column_xxx were removed since grades setup page
  has been significantly changed. These classes should not be used outside of
  gradebook or developers can copy them into their plugins from 2.7 branch.
* Google APIs Client Library (lib/google/) has been upgraded to 1.0.5-beta and
  API has changed dramatically without backward compatibility. Any code accessing
  it must be amended. It does not apply to lib/googleapi.php. See MDL-47297
* Added an extra parameter to the function get_formatted_help_string() (default null) which is used to specify
  additional string parameters.
* User settings node and course node in navigation now support callbacks from admin tools.
* grade_get_grades() optional parameteres $itemtype, $itemmodule, $iteminstance are now required.

DEPRECATIONS:
* completion_info->get_incomplete_criteria() is deprecated and will be removed in Moodle 3.0.
* grade_category::aggregate_values() is deprecated and will be removed in Moodle 3.0.
* groups_filter_users_by_course_module_visible() is deprecated; replace with
  core_availability\info::filter_user_list. Will be removed in Moodle 3.0.
* groups_course_module_visible() is deprecated; replace with $cm->uservisible.
* cm_info property $cm->groupmembersonly is deprecated and always returns 0.
  Use core_availability\info::filter_user_list if trying to determine which
  other users can see an activity.
* cm_info method $cm->is_user_access_restricted_by_group() is deprecated and
  always returns false. Use $cm->uservisible to determine whether the user can
  access the activity.
* Constant FEATURE_GROUPMEMBERSONLY (used in module _supports functions) is
  deprecated.
* cohort_get_visible_list() is deprecated. There is a better function cohort_get_available_cohorts()
  that respects user capabilities to view cohorts.
* enrol_cohort_get_cohorts() and enrol_cohort_search_cohorts() are deprecated since
  functionality is removed. Please use cohort_get_available_cohorts()
* enrol_cohort_enrol_all_users() is deprecated; enrol_manual is now responsible for this action
* enrol_cohort_can_view_cohort() is deprecated; replace with cohort_can_view_cohort()

=== 2.6.4 / 2.7.1 ===

* setnew_password_and_mail() and update_internal_user_password() will trigger
  \core\event\user_password_updated. Previously they used to generate
  \core\event\user_updated event.
* update_internal_user_password() accepts optional boolean $fasthash for fast
  hashing.
* user_update_user() and user_create_user() api's accept optional param
  $triggerevent to avoid respective events to be triggred from the api's.

=== 2.7 ===

* PHPUnit cannot be installed via PEAR any more, please use composer package manager instead.
* $core_renderer->block_move_target() changed to support more verbose move-block-here descriptions.

Events and Logging:
* Significant changes in Logging API. For upgrading existing events_trigger() and
  add_to_log() see http://docs.moodle.org/dev/Migrating_logging_calls_in_plugins
  For accessing logs from plugins see http://docs.moodle.org/dev/Migrating_log_access_in_reports
* The validation of the following events is now stricter (see MDL-45445):
    - \core\event\blog_entry_created
    - \core\event\blog_entry_deleted
    - \core\event\blog_entry_updated
    - \core\event\cohort_member_added
    - \core\event\cohort_member_removed
    - \core\event\course_category_deleted
    - \core\event\course_completed
    - \core\event\course_content_deleted
    - \core\event\course_created
    - \core\event\course_deleted
    - \core\event\course_restored
    - \core\event\course_section_updated (see MDL-45229)
    - \core\event\email_failed
    - \core\event\group_member_added
    - \core\event\group_member_removed
    - \core\event\note_created
    - \core\event\note_deleted
    - \core\event\note_updated
    - \core\event\role_assigned
    - \core\event\role_deleted
    - \core\event\role_unassigned
    - \core\event\user_graded
    - \core\event\user_loggedinas
    - \core\event\user_profile_viewed
    - \core\event\webservice_token_created

DEPRECATIONS:
* $module uses in mod/xxx/version.php files is now deprecated. Please use $plugin instead. It will be removed in Moodle 2.10.
* Update init methods in all event classes - "level" property was renamed to "edulevel", the level property is now deprecated.
* Abstract class \core\event\course_module_instances_list_viewed is deprecated now, use \core\event\instances_list_viewed instead.
* Abstract class core\event\content_viewed has been deprecated. Please extend base event or other relevant abstract class.
* mod_book\event\instances_list_viewed has been deprecated. Please use mod_book\event\course_module_instance_list_viewed instead.
* mod_chat\event\instances_list_viewed has been deprecated. Please use mod_chat\event\course_module_instance_list_viewed instead.
* mod_choice\event\instances_list_viewed has been deprecated. Please use mod_choice\event\course_module_instance_list_viewed instead.
* mod_feedback\event\instances_list_viewed has been deprecated. Please use mod_feedback\event\course_module_instance_list_viewed instead.
* mod_page\event\instances_list_viewed has been deprecated. Please use mod_page\event\course_module_instance_list_viewed instead.
* The constants FRONTPAGECOURSELIST, FRONTPAGETOPICONLY & FRONTPAGECOURSELIMIT have been removed.
* Conditional availability API has moved and changed. The condition_info class is
  replaced by \core_availability\info_module, and condition_info_section by
  \core_availability\info_section. (Code that uses the old classes will generally
  still work.)
* coursemodule_visible_for_user() has been deprecated but still works - replaced
  by a new static function \core_availability\info_module::is_user_visible()
* cm_info::is_user_access_restricted_by_conditional_access has been deprecated
  but still works (it has never done what its name suggests, and is
  unnecessary).
* cm_info and section_info property showavailability has been deprecated, but
  still works (with the caveat that this information is now per-user).
* cm_info and section_info properties availablefrom and availableuntil have been
  deprecated and always return zero (underlying data doesn't have these values).
* section_info property groupingid has been deprecated and always returns zero,
  same deal.
* Various cm_info methods have been deprecated in favour of their read-only properties (get_url(), get_content(), get_extra_classes(),
  get_on_click(), get_custom_data(), get_after_link, get_after_edit_icons)
* The ajaxenabled function has been deprecated and always returns true. All code should be fully functional in Javascript.
* count_login_failures() has been deprecated, use user_count_login_failures() instead. Refer MDL-42891 for details.

Conditional availability (activities and sections):
* New conditional availability API in /availability, including new availability
  condition plugins in /availability/condition. The new API is very similar with
  regard to checking availability, but any code that modifies availability settings
  for an activity or section is likely to need substantial changes.

YUI:
  * The lightbox attribute for moodle-core-notification-dialogue has been
    deprecated and replaced by the modal attribute. This was actually
    changed in Moodle 2.2, but has only been marked as deprecated now. It
    will be removed in Moodle 2.9.
  * When destroying any type of dialogue based on moodle-core-notification, the relevant content is also removed from
    the DOM. Previously it was left orphaned.

JavaSript:
    * The findChildNodes global function has been deprecated. Y.all should
      be used instead.
    * The callback argument to confirm_action and M.util.show_confirm_dialog has been deprecated. If you need to write a
      confirmation which includes a callback, please use moodle-core-notification-confirmation and attach callbacks to the
      events provided.

* New locking api and admin settings to configure the system locking type.
* New "Time spent waiting for the database" performance metric displayed along with the
  other MDL_PERF vars; the change affects both the error logs and the vars displayed in
  the page footer.
* Changes in the tag API. The component and contextid are now saved when assigning tags to an item. Please see
  tag/upgrade.txt for more information.

=== 2.6 ===

* Use new methods from core_component class instead of get_core_subsystems(), get_plugin_types(),
  get_plugin_list(), get_plugin_list_with_class(), get_plugin_directory(), normalize_component(),
  get_component_directory() and get_plugin_list_with_file(). The names of the new methods are
  exactly the same, the only differences are that core_component::get_plugin_types() now always returns
  full paths and core_component::get_plugin_list() does not accept empty parameter any more.
* Use core_text::* instead of textlib:: and also core_collator::* instead of collatorlib::*.
* Use new function moodleform::mock_submit() to simulate form submission in unit tests (backported).
* New $CFG->localcachedir setting useful for cluster nodes. Admins have to update X-Sendfile aliases if used.
* MS SQL Server drivers are now using NVARCHAR(MAX) instead of NTEXT and VARBINARY(MAX) instead of IMAGE,
  this change should be fully transparent and it should help significantly with add-on compatibility.
* The string manager classes were renamed. Note that they should not be modified or used directly,
  always use get_string_manager() to get instance of the string manager.
* The ability to use an 'insecure' rc4encrypt/rc4decrypt key has been removed.
* Use $CFG->debugdeveloper instead of debugging('', DEBUG_DEVELOPER).
* Use set_debugging(DEBUG_xxx) when changing debugging level for current request.
* Function moveto_module() does not modify $mod argument and instead now returns the new module visibility value.
* Use behat_selectors::get_allowed_text_selectors() and behat_selectors::get_allowed_selectors() instead of
  behat_command::$allowedtextselectors and behat_command::$allowedselectors
* Subplugins are supported in admin tools and local plugins.
* file_packer/zip_packer API has been modified so that key functions support a new file_progress interface
  to report progress during long operations. Related to this, zip_archive now supports an estimated_count()
  function that returns an approximate number of entries in the zip faster than the count() function.
* Class cm_info no longer extends stdClass. All properties are read-only and calculated on first request only.
* Class course_modinfo no longer extends stdClass. All properties are read-only.
* Database fields modinfo and sectioncache in table course are removed. Application cache core/coursemodinfo
  is used instead. Course cache is still reset, rebuilt and retrieved using function rebuild_course_cache() and
  get_fast_modinfo(). Purging all caches and every core upgrade purges course modinfo cache as well.
  If function get_fast_modinfo() is called for multiple courses make sure to include field cacherev in course
  object.
* Internal (noreply and support) user support has been added for sending/receiving message.
  Use core_user::get_noreply_user() and core_user::get_support_user() to get noreply and support user's respectively.
  Real users can be used as noreply/support users by setting $CFG->noreplyuserid and $CFG->supportuserid
* New function readfile_allow_large() in filelib.php for use when very large files may need sending to user.
* Use core_plugin_manager::reset_caches() when changing visibility of plugins.
* Implement new method get_enabled_plugins() method in subplugin info classes.
* Each plugin should include version information in version.php.
* Module and block tables do not contain version column any more, use get_config('xx_yy', 'version') instead.
* $USER->password field is intentionally unset so that session data does not contain password hashes.
* Use core_shutdown_manager::register_function() instead of register_shutdown_function().
* New file packer for .tar.gz files; obtain by calling get_file_packer('application/x-gzip'). Intended initially
  for use in backup/restore only, as there are limitations on supported filenames. Also new packer for
  backups which supports both compression formats; get_file_packer('application/vnd.moodle.backup').
* New optional parameter to stored_file::get_content_file_handle to open file handle with 'gzopen' instead
  of 'fopen' to read gzip-compressed files if required.
* update_internal_user_password() and setnew_password_and_mail() now trigger user_updated event.
* Add thirdpartylibs.xml file to plugins that bundle any 3rd party libraries.
* New class introduced to help auto generate zIndex values for modal dialogues. Class "moodle-has-zindex"
  should set on any element which uses a non-default zindex and needs to ensure it doesn't show above a
  dialogue.
* $CFG->filelifetime is now used consistently for most file serving operations, the default was lowered
  to 6 hours from 24 hours because etags and x-sendfile support should make file serving less expensive.
* Date format locale charset for windows server will come from calendar type and for gregorian it will use
  lang file.
* The library to interact with Box.net (class boxclient) is only compatible with their APIv1 which
  reaches its end of life on the 14th of Dec. You should migrate your scripts to make usage of the
  new class boxnet_client(). Note that the method names and return values have changed.
* Settings pages are now possible for Calendar type plugins. Calendar type plugins that require a settings page to
  work properly will need to set their requires version to a number that is equal to or grater than the 2.6.1 release version.
* The admin/tool/generator tool was overhauled to use testing data generators and the previous interface to create
  test data was removed (it was not working correctly anyway). If you were using this tool you will probably need to
  update your code.

DEPRECATIONS:
Various previously deprecated functions have now been altered to throw DEBUG_DEVELOPER debugging notices
and will be removed in a future release (target: 2.8), a summary follows:

Accesslib:
    * get_context_instance()                ->  context_xxxx::instance()
    * get_context_instance_by_id()          ->  context::instance_by_id($id)
    * get_system_context()                  ->  context_system::instance()
    * context_moved()                       ->  context::update_moved()
    * preload_course_contexts()             ->  context_helper::preload_course()
    * context_instance_preload()            ->  context_helper::preload_from_record()
    * context_instance_preload_sql()        ->  context_helper::get_preload_record_columns_sql()
    * get_contextlevel_name()               ->  context_helper::get_level_name()
    * create_contexts()                     ->  context_helper::create_instances()
    * cleanup_contexts()                    ->  context_helper::cleanup_instances()
    * build_context_path()                  ->  context_helper::build_all_paths()
    * print_context_name()                  ->  $context->get_context_name()
    * mark_context_dirty()                  ->  $context->mark_dirty()
    * delete_context()                      ->  $context->delete_content() or context_helper::delete_instance()
    * get_context_url()                     ->  $context->get_url()
    * get_course_context()                  ->  $context->get_course_context()
    * get_parent_contexts()                 ->  $context->get_parent_context_ids()
    * get_parent_contextid()                ->  $context->get_parent_context()
    * get_child_contexts()                  ->  $context->get_child_contexts()
    * rebuild_contexts()                    ->  $context->reset_paths()
    * get_user_courses_bycap()              ->  enrol_get_users_courses()
    * get_courseid_from_context()           ->  $context->get_course_context(false)
    * get_role_context_caps()               ->  (no replacement)
    * load_temp_role()                      ->  (no replacement)
    * remove_temp_roles()                   ->  (no replacement)
    * get_related_contexts_string()         ->  $context->get_parent_context_ids(true)
    * get_recent_enrolments()               ->  (no replacement)

Enrollment:
    * get_course_participants()             -> get_enrolled_users()
    * is_course_participant()               -> is_enrolled()

Output:
    * current_theme()                       -> $PAGE->theme->name
    * skip_main_destination()               -> $OUTPUT->skip_link_target()
    * print_container()                     -> $OUTPUT->container()
    * print_container_start()               -> $OUTPUT->container_start()
    * print_container_end()                 -> $OUTPUT->container_end()
    * print_continue()                      -> $OUTPUT->continue_button()
    * print_header()                        -> $PAGE methods
    * print_header_simple()                 -> $PAGE methods
    * print_side_block()                    -> $OUTPUT->block()
    * print_arrow()                         -> $OUTPUT->arrow()
    * print_scale_menu_helpbutton()         -> $OUTPUT->help_icon_scale($courseid, $scale)
    * print_checkbox()                      -> html_writer::checkbox()

Navigation:
    * print_navigation()                    -> $OUTPUT->navbar()
    * build_navigation()                    -> $PAGE->navbar methods
    * navmenu()                             -> (no replacement)
    * settings_navigation::
          get_course_modules()              -> (no replacement)

Files and repositories:
    * stored_file::replace_content_with()   -> stored_file::replace_file_with()
    * stored_file::set_filesize()           -> stored_file::replace_file_with()
    * stored_file::get_referencelifetime()  -> (no replacement)
    * repository::sync_external_file()      -> see repository::sync_reference()
    * repository::get_file_by_reference()   -> repository::sync_reference()
    * repository::
          get_reference_file_lifetime()     -> (no replacement)
    * repository::sync_individual_file()    -> (no replacement)
    * repository::reset_caches()            -> (no replacement)

Calendar:
    * add_event()                           -> calendar_event::create()
    * update_event()                        -> calendar_event->update()
    * delete_event()                        -> calendar_event->delete()
    * hide_event()                          -> calendar_event->toggle_visibility(false)
    * show_event()                          -> calendar_event->toggle_visibility(true)

Misc:
    * filter_text()                         -> format_text(), format_string()...
    * httpsrequired()                       -> $PAGE->https_required()
    * detect_munged_arguments()             -> clean_param([...], PARAM_FILE)
    * mygroupid()                           -> groups_get_all_groups()
    * js_minify()                           -> core_minify::js_files()
    * css_minify_css()                      -> core_minify::css_files()
    * course_modinfo::build_section_cache() -> (no replacement)
    * generate_email_supportuser()          -> core_user::get_support_user()

Sessions:
    * session_get_instance()->xxx()         -> \core\session\manager::xxx()
    * session_kill_all()                    -> \core\session\manager::kill_all_sessions()
    * session_touch()                       -> \core\session\manager::touch_session()
    * session_kill()                        -> \core\session\manager::kill_session()
    * session_kill_user()                   -> \core\session\manager::kill_user_sessions()
    * session_gc()                          -> \core\session\manager::gc()
    * session_set_user()                    -> \core\session\manager::set_user()
    * session_is_loggedinas()               -> \core\session\manager::is_loggedinas()
    * session_get_realuser()                -> \core\session\manager::get_realuser()
    * session_loginas()                     -> \core\session\manager::loginas()

User-agent related functions:
    * check_browser_operating_system()      -> core_useragent::check_browser_operating_system()
    * check_browser_version()               -> core_useragent::check_browser_version()
    * get_device_type()                     -> core_useragent::get_device_type()
    * get_device_type_list()                -> core_useragent::get_device_type_list()
    * get_selected_theme_for_device_type()  -> core_useragent::get_device_type_theme()
    * get_device_cfg_var_name()             -> core_useragent::get_device_type_cfg_var_name()
    * set_user_device_type()                -> core_useragent::set_user_device_type()
    * get_user_device_type()                -> core_useragent::get_user_device_type()
    * get_browser_version_classes()         -> core_useragent::get_browser_version_classes()

YUI:
    * moodle-core-notification has been deprecated with a recommendation of
      using its subclasses instead. This is to allow for reduced page
      transport costs. Current subclasses include:
      * dialogue
      * alert
      * confirm
      * exception
      * ajaxexception

Event triggering and event handlers:
    * All existing events and event handlers should be replaced by new
      event classes and matching new event observers.
    * See http://docs.moodle.org/dev/Event_2 for more information.
    * The following events will be entirely removed, though they can still
      be captured using handlers, but they should not be used any more.
      * groups_members_removed          -> \core\event\group_member_removed
      * groups_groupings_groups_removed -> (no replacement)
      * groups_groups_deleted           -> \core\event\group_deleted
      * groups_groupings_deleted        -> \core\event\grouping_deleted
    * edit_module_post_actions() does not trigger events any more.

=== 2.5.1 ===

* New get_course() function for use when obtaining the course record from database. Will
  reuse existing $COURSE or $SITE globals if possible to improve performance.

=== 2.5 ===

* The database drivers (moodle_database and subclasses) aren't using anymore the ::columns property
  for caching database metadata. MUC (databasemeta) is used instead. Any custom DB driver should
  apply for that change.
* The cron output has been changed to include time and memory usage (see cron_trace_time_and_memory()),
  so any custom utility relying on the old output may require modification.
* Function get_max_file_sizes now returns an option for (for example) "Course limit (500MB)" or
  "Site limit (200MB)" when appropriate with the option set to 0. This function no longer returns
  an option for 0 bytes. Existing code that was replacing the 0 option in the return
  from this function with a more sensible message, can now use the return from this function directly.
* Functions responsible for output in course/lib.php are deprecated, the code is moved to
  appropriate renderers: print_section(), print_section_add_menus(), get_print_section_cm_text(),
  make_editing_buttons()
  See functions' phpdocs in lib/deprecatedlib.php
* Function get_print_section_cm_text() is deprecated, replaced with methods in cm_info
* zip_packer may create empty zip archives, there is a new option to ignore
  problematic files when creating archive
* The function delete_course_module was deprecated and has been replaced with
  course_delete_module. The reason for this was because the function delete_course_module
  only partially deletes data, so wherever it was called extra code was needed to
  perform the whole deletion process. The function course_delete_module now takes care
  of the whole process.
* curl::setopt() does not accept constant values any more. As it never worked properly,
  we decided to make the type check stricter. Now, the keys of the array pass must be a string
  corresponding to the curl constant name.
* Function get_users_listing now return list of users except guest and deleted users. Previously
  deleted users were excluded by get_users_listing. As guest user is not expected while browsing users,
  and not included in get_user function, it will not be returned by get_users_listing.
* The add_* functions in course/dnduploadlib.php have been deprecated. Plugins should be using the
  MODNAME_dndupload_register callback instead.
* The signature of the add() method of classes implementing the parentable_part_of_admin_tree
  interface (such as admin_category) has been extended. The new parameter allows the caller
  to prepend the new node before an existing sibling in the admin tree.
* condition_info:get_condition_user_fields($formatoptions) now accepts the optional
  param $formatoptions, that will determine if the field names are processed by
  format_string() with the passed options.
* remove all references to $CFG->gdversion, GD PHP extension is now required
* Formslib will now throw a developer warning if a PARAM_ type hasn't been set for elements which
  need it. Please set PARAM_RAW explicitly if you do not want any cleaning.
* Functions responsible for managing and accessing course categories are moved to class coursecat
  in lib/coursecatlib.php, functions responsible for rendering courses and categories lists are
  moved to course/renderer.php. The following global functions are deprecated: make_categories_list(),
  category_delete_move(), category_delete_full(), move_category(), course_category_hide(),
  course_category_show(), get_course_category(), create_course_category(), get_all_subcategories(),
  get_child_categories(), get_categories(), print_my_moodle(), print_remote_course(),
  print_remote_host(), print_whole_category_list(), print_category_info(), get_course_category_tree(),
  print_courses(), print_course(), get_category_courses_array(), get_category_courses_array_recursively(),
  get_courses_wmanagers()
  See http://docs.moodle.org/dev/Courses_lists_upgrade_to_2.5
* $core_renderer->block_move_target() changed to support more verbose move-block-here descriptions.
* Additional (optional) param $onlyactive has been added to get_enrolled_users, count_enrolled_users
  functions to get information for only active (excluding suspended enrolments) users. Included two
  helper functions extract_suspended_users, get_suspended_userids to extract suspended user information.
* The core_plugin_manager class now provides two new helper methods for getting information
  about known plugins: get_plugins_of_type() and get_subplugins_of_plugin().
* The get_uninstall_url() method of all subclasses of \core\plugininfo\base class is now expected
  to always return moodle_url. Subclasses can use the new method is_uninstall_allowed()
  to control the availability of the 'Uninstall' link at the Plugins overview page (previously
  they would do it by get_uninstall_url() returning null). By default, URL to a new general plugin
  uninstall tool is returned. Unless the plugin type needs extra steps that can't be handled by
  plugininfo_xxx::uninstall() method or xmldb_xxx_uninstall() function, this default URL should
  satisfy all plugin types.

Database (DML) layer:
* $DB->sql_empty() is deprecated, you have to use sql parameters with empty values instead,
  please note hardcoding of empty strings in SQL queries breaks execution in Oracle database.
* Indexes must not be defined on the same columns as keys, this is now reported as fatal problem.
  Please note that internally we create indexes instead of foreign keys.

YUI changes:
* M.util.help_icon has been deprecated. Code should be updated to use moodle-core-popuphelp
  instead. To do so, remove any existing JS calls to M.util.help_icon from your PHP and ensure
  that your help link is placed in a span which has the class 'helplink'.

=== 2.4 ===

* Pagelib: Numerous deprecated functions were removed as classes page_base, page_course
  and page_generic_activity.
* use $CFG->googlemapkey3 instead of removed $CFG->googlemapkey and migrate to Google Maps API V3
* Function settings_navigation::add_course_editing_links() is completely removed
* function global_navigation::format_display_course_content() is removed completely (the
  functionality is moved to course format class)
* in the function global_navigation::load_generic_course_sections() the argument $courseformat is
  removed
* New component and itemid columns in groups_members table - this allows plugin to create protected
  group memberships using 'xx_yy_allow_group_member_remove' callback and there is also a new restore
  callback 'xx_yy_restore_group_member()'.
* New general role assignment restore plugin callback 'xx_yy_restore_role_assignment()'.
* functions get_generic_section_name(), get_all_sections(), add_mod_to_section(), get_all_mods()
  are deprecated. See their phpdocs in lib/deprecatedlib.php on how to replace them

YUI changes:
* moodle-enrol-notification has been renamed to moodle-core-notification
* YUI2 code must now use 2in3, see http://yuilibrary.com/yui/docs/yui/yui-yui2.html
* M.util.init_select_autosubmit() and M.util.init_url_select() have been deprecated. Code using this should be updated
  to use moodle-core-formautosubmit

Unit testing changes:
* output debugging() is not sent to standard output any more,
  use $this->assertDebuggingCalled(), $this->assertDebuggingNotCalled(),
  $this->getDebuggingMessages() or $this->assertResetDebugging() instead.

=== 2.3 ===

Database layer changes:
* objects are not allowed in paramters of DML functions, use explicit casting to strings if necessary

Note:
* DDL and DML methods which were deprecated in 2.0 have now been removed, they will no longer produce
debug messages and will produce fatal errors

API changes:

* send_stored_file() has changed its interface
* deleted several resourcelib_embed_* functions from resourcelib.php

=== 2.2 ===

removed unused libraries:
* odbc, base32, CodeSniffer, overlib, apd profiling, kses, Smarty, PEAR Console, swfobject, cssshover.htc, md5.js

API changes:
* new admin/tool plugin type
* new context API - old API is still available
* deleted users do not have context any more
* removed global search


=== 2.1 ===

API changes:
* basic suport for restore from 1.9
* new mobile devices API
* new questions API


=== 2.0 ===

API changes:
* new DML API - http://docs.moodle.org/dev/DML_functions
* new DDL API - http://docs.moodle.org/dev/DDL_functions
* new file API - http://docs.moodle.org/dev/File_API
* new $PAGE and $OUTPUT API
* new navigation API
* new theme API - http://docs.moodle.org/dev/Theme_changes_in_2.0
* new javascript API - http://docs.moodle.org/dev/JavaScript_usage_guide
* new portfolio API
* new local plugin type
* new translation support - http://lang.moodle.org
* new web service API
* new cohorts API
* new messaging API
* new rating API
* new comment API
* new sessions API
* new enrolment API
* new backup/restore API
* new blocks API
* new filters API
* improved plugin support (aka Frankenstyle)
* new registration and hub API
* new course completion API
* new plagiarism API
* changed blog API
* new text editor API
* new my moodle and profiles API<|MERGE_RESOLUTION|>--- conflicted
+++ resolved
@@ -3,13 +3,10 @@
 
 === 3.1 ===
 
-<<<<<<< HEAD
 * Webservice function core_course_search_courses accepts a new parameter 'limittoenrolled' to filter the results
   only to courses the user is enrolled in, and are visible to them.
-=======
 * External functions that are not calling external_api::validate_context are buggy and will now generate
   exceptions. Previously they were only generating warnings in the webserver error log.
->>>>>>> 787ec240
 * The moodle/blog:associatecourse and moodle/blog:associatemodule capabilities has been removed.
 * The following functions has been finally deprecated and can not be used any more:
     - profile_display_badges()
