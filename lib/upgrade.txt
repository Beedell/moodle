This files describes API changes in core libraries and APIs,
information provided here is intended especially for developers.

=== 3.6 ===

* Custom AJAX handlers for the form autocomplete fields can now optionally return string in their processResults()
  callback. If a string is returned, it is displayed instead of the list of suggested items. This can be used, for
  example, to inform the user that there are too many items matching the current search criteria.
* The form element 'htmleditor' has been deprecated. Please use the 'editor' element instead.
* The print_textarea() function has been deprecated. Please use $OUTPUT->print_textarea() instead.
* The following functions have been finally deprecated and can not be used any more:
    - external_function_info()
    - core_renderer::update_module_button()
    - events_trigger()
    - events_cron()
    - events_dispatch()
    - events_is_registered()
    - events_load_def()
    - events_pending_count()
    - events_process_queued_handler()
    - events_queue_handler()
    - events_trigger_legacy()
    - events_update_definition()
    - get_file_url()
    - course_get_cm_rename_action()
    - course_scale_used()
    - site_scale_used()
    - clam_message_admins()
    - get_clam_error_code()
<<<<<<< HEAD
    - get_records_csv()
    - put_records_csv()
    - print_log()
    - print_mnet_log()
    - print_log_csv()
    - print_log_xls()
    - print_log_ods()
    - build_logs_array()
    - get_logs_usercourse()
    - get_logs_userday()
    - get_logs()
    - prevent_form_autofill_password()
=======
    - prefixed_tablenode_transformations()
>>>>>>> f2cdf993
* The following classes have been finally deprecated and can not be used any more:
    - core_media_renderer
    - core_media
* Following api's have been removed in behat_config_manager, please use behat_config_util instead.
    - get_features_with_tags()
    - get_components_steps_definitions()
    - get_config_file_contents()
    - merge_behat_config()
    - get_behat_profile()
    - profile_guided_allocate()
    - merge_config()
    - clean_path()
    - get_behat_tests_path()
* Following behat steps have been removed from core:
    - I set the field "<field_string>" to multiline
    - I follow "<link_string>"" in the open menu
* Removed the lib/password_compat/lib/password.php file.
* The eventslib.php file has been deleted and its functions have been moved to deprecatedlib.php. The affected functions are:
  - events_get_cached()
  - events_uninstall()
  - events_cleanup()
  - events_dequeue()
  - events_get_handlers()
* coursecat::get() now has optional $user parameter.
* coursecat::is_uservisible() now has optional $user parameter.
* Removed the lib/form/submitlink.php element which was deprecated in 3.2.
* The user_selector classes do not support custom list of extra identity fields any more. They obey the configured user
  policy and respect the privacy setting made by site administrators. The list of user identifiers should never be
  hard-coded. Instead, the setting $CFG->showuseridentity should be always respected, which has always been the default
  behaviour (MDL-59847).
* The function message_send() in messagelib.php will now only take the object \core\message\message as a parameter.
* The method message_sent::create_from_ids() parameter courseid is now required. A debugging
  message was previously displayed, and the SITEID was used, when not provided.
* The method \core\message\manager::send_message() now only takes the object \core\message\message as the first parameter.
* Following functions have been deprecated, please use get_roles_used_in_context.
    - get_roles_on_exact_context()
    - get_roles_with_assignment_on_context()

=== 3.5 ===

* There is a new privacy API that every subsystem and plugin has to implement so that the site can become GDPR
  compliant. Plugins use this API to report what information they store or process regarding users, and provide ability
  to export and delete personal data. See https://docs.moodle.org/dev/Privacy_API for guidelines on how to implement the
  privacy API in your plugin.
* The cron runner now sets up a fresh PAGE and OUTPUT between each task.
* The core_renderer methods notify_problem(), notify_success(), notify_message() and notify_redirect() that were
  deprecated in Moodle 3.1 have been removed. Use \core\notification::add(), or \core\output\notification as required.
* The maximum supported precision (the total number of digits) for XMLDB_TYPE_NUMBER ("number") fields raised from 20 to
  38 digits. Additionally, the whole number part (precision minus scale) must not be longer than the maximum length of
  integer fields (20 digits). Note that PHP floats commonly support precision of roughly 15 digits only (MDL-32113).
* Event triggering and event handlers:
    - The following events, deprecated since moodle 2.6, have been finally removed: groups_members_removed,
      groups_groupings_groups_removed, groups_groups_deleted, groups_groupings_deleted.
* The following functions have been finally deprecated and can not be used any more:
  - notify()
* XMLDB now validates the PATH attribute on every install.xml file. Both the XMLDB editor and installation will fail
  when a problem is detected with it. Please ensure your plugins contain correct directory relative paths.
* Add recaptchalib_v2.php for support of reCAPTCHA v2.
* Plugins can define class 'PLUGINNAME\privacy\local\sitepolicy\handler' if they implement an alternative mechanisms for
  site policies managements and agreements. Administrators can define which component is to be used for handling site
  policies and agreements. See https://docs.moodle.org/dev/Site_policy_handler
* Scripts can define a constant NO_SITEPOLICY_CHECK and set it to true before requiring the main config.php file. It
  will make the require_login() skipping the test for the user's policyagreed status. This is useful for plugins that
  act as a site policy handler.
* There is a new is_fulltext_search_supported() DML function. The default implementation returns false. This function
  is used by 'Simple search' global search engine to determine if the database full-text search capabilities can be used.
* The following have been removed from the list of core subsystems:
   - core_register
   - core_publish
  Following this change, \core_register_renderer and \core_publish_renderer have been removed and their methods have been
  moved to \core_admin_renderer and \core_course_renderer respectively.

=== 3.4 ===

* oauth2_client::request method has an extra parameter to specify the accept header for the response (MDL-60733)
* The following functions, previously used (exclusively) by upgrade steps are not available
  anymore because of the upgrade cleanup performed for this version. See MDL-57432 for more info:
    - upgrade_mimetypes()
    - upgrade_fix_missing_root_folders_draft()
    - upgrade_minmaxgrade()
    - upgrade_course_tags()

* Added new moodleform element 'filetypes' and new admin setting widget 'admin_setting_filetypes'. These new widgets
  allow users to define a list of file types; either by typing them manually or selecting them from a list. The widgets
  directly support the syntax used to feed the 'accepted_types' option of the filemanager and filepicker elements. File
  types can be specified as extensions (.jpg or just jpg), mime types (text/plain) or groups (image).
* Removed accesslib private functions: load_course_context(), load_role_access_by_context(), dedupe_user_access() (MDL-49398).
* Internal "accessdata" structure format has changed to improve ability to perform role definition caching (MDL-49398).
* Role definitions are no longer cached in user session (MDL-49398).
* External function core_group_external::get_activity_allowed_groups now returns an additional field: canaccessallgroups.
  It indicates whether the user will be able to access all the activity groups.
* file_get_draft_area_info does not sum the root folder anymore when calculating the foldercount.
* The moodleform element classes can now optionally provide a public function validateSubmitValue(). This method can be
  used to perform implicit validation of submitted values - without the need to explicitly add the validation rules to
  every form. The method should accept a single parameter with the submitted value. It should return a string with the
  eventual validation error, or an empty value if the validation passes.
* New user_picture attribute $includefullname to determine whether to include the user's full name with the user's picture.
* Enrol plugins which provide enrolment actions can now declare the following "data-action" attributes in their implementation of
  enrol_plugin::get_user_enrolment_actions() whenever applicable:
  * "editenrolment" - For editing a user'e enrolment details. Defined by constant ENROL_ACTION_EDIT.
  * "unenrol" - For unenrolling a student. Defined by constant ENROL_ACTION_UNENROL.
  These attributes enable enrol actions to be rendered via modals. If not added, clicking on the enrolment action buttons will still
  redirect the user to the appropriate enrolment action page. Though optional, it is recommended to add these attributes for a
  better user experience when performing enrol actions.
* The enrol_plugin::get_user_enrolment_actions() implementations for core enrol plugins have been removed and moved to
  the parent method itself. New enrol plugins don't have to implement get_user_enrolment_actions(), but just need to
  make sure that they override:
  - enrol_plugin::allow_manage(), and/or
  - enrol_plugin::allow_unenrol_user() or enrol_plugin::allow_unenrol()
  Existing enrol plugins that override enrol_plugin::get_user_enrolment_actions() don't have to do anything, but can
  also opt to remove their own implementation of the method if they basically have the same logic as the parent method.
* New optional parameter $enrolid for the following functions:
  - get_enrolled_join()
  - get_enrolled_sql()
  - get_enrolled_with_capabilities_join()
  Setting this parameter to a non-zero value will add a condition to the query such that only users that were enrolled
  with this enrolment method will be returned.
* New optional parameter 'closeSuggestionsOnSelect' for the enhance() function for form-autocomplete. Setting this to true will
  close the suggestions popup immediately after an option has been selected. If not specified, it defaults to true for single-select
  elements and false for multiple-select elements.
* user_can_view_profile() now also checks the moodle/user:viewalldetails capability.
* The core/modal_confirm dialogue has been deprecated. Please use the core/modal_save_cancel dialogue instead. Please ensure you
  update to use the ModalEvents.save and ModalEvents.cancel events instead of their yes/no counterparts.
* Instead of checking the 'moodle/course:viewparticipants' and 'moodle/site:viewparticipants' capabilities use the
  new functions course_can_view_participants() and course_require_view_participants().
* $stored_file->add_to_curl_request() now adds the filename to the curl request.
* The option for Login HTTPS (authentication-only SSL) has been removed
* $CFG->loginhttps is now deprecated, do not use it.
* $PAGE->https_required and $PAGE->verify_https_required() are now deprecated. They are no longer used and will throw a coding_exception.
* $CFG->httpswwwroot is now deprecated and will always result in the same value as wwwroot.
* Added function core_role_set_view_allowed() to check if a user should be able to see a given role.
  This should be checked whenever displaying a list of roles to a user, however, core_role_set_assign_allowed may need to override it
  in some cases.
* Deprecated allow_override, allow_assign and allow_switch and replaced with core_role_set_*_allowed to avoid function names conflicting.

=== 3.3.1 ===

* ldap_get_entries_moodle() now always returns lower-cased attribute names in the returned entries.
  It was suppposed to do so before, but it actually didn't.

=== 3.3 ===

* Behat compatibility changes are now being documented at
  https://docs.moodle.org/dev/Acceptance_testing/Compatibility_changes
* PHPUnit's bootstrap has been changed to use HTTPS wwwroot (https://www.example.com/moodle) from previous HTTP version. Any
  existing test expecting the old HTTP URLs will need to be switched to the new HTTPS value (reference: MDL-54901).
* The information returned by the idp list has changed. This is usually only rendered by the login page and login block.
  The icon attribute is removed and an iconurl attribute has been added.
* Support added for a new type of external file: FILE_CONTROLLED_LINK. This is an external file that Moodle can control
  the permissions. Moodle makes files read-only but can grant temporary write access.
    When accessing a URL, the info from file_browser::get_file_info will be checked to determine if the user has write access,
    if they do - the remote file will have access controls set to allow editing.
* The method moodleform::after_definition() has been added and can now be used to add some logic
  to be performed after the form's definition was set. This is useful for intermediate subclasses.
* Moodle has support for font-awesome icons. Plugins should use the xxx_get_fontawesome_icon_map callback
  to map their custom icons to one from font-awesome.
* $OUTPUT->pix_url() has been deprecated because it is was used mostly to manually generate image tags for icons.
  We now distinguish between icons and "small images". The difference is that an icon does not have to be rendered as an image tag
  with a source. It is OK to still have "small images" - if this desired use $OUTPUT->image_icon() and $OUTPUT->image_url(). For
  other uses - use $OUTPUT->pix_icon() or the pix helper in mustache templates {{#pix}}...{{/pix}}
  For other valid use cases use $OUTPUT->image_url().
* Activity icons have been split from standard icons. Use $OUTPUT->image_icon instead of $OUTPUT->pix_icon for these
  type of icons (the coloured main icon for each activity).
* YUI module moodle-core-formautosubmit has been removed, use jquery .change() instead (see lib/templates/url_select.mustache for
  an example)
* $mform->init_javascript_enhancement() is deprecated and no longer does anything. Existing uses of smartselect enhancement
  should be switched to the searchableselector form element or other solutions.
* Return value of the validate_email() is now proper boolean as documented. Previously the function could return 1, 0 or false.
* The mcore YUI rollup which included various YUI modules such as moodle-core-notification is no longer included on every
  page. Missing YUI depdencies may be exposed by this change (e.g. missing a requirement on moodle-core-notification when
  using M.core.dialogue).
* Various legacy javascript functions have been removed:
    * M.util.focus_login_form and M.util.focus_login_error no longer do anything. Please use jquery instead. See
      lib/templates/login.mustache for an example.
    * Some outdated global JS functions have been removed and should be replaced with calls to jquery
      or alternative approaches:
        checkall, checknone, select_all_in_element_with_id, select_all_in, deselect_all_in, confirm_if, findParentNode,
        filterByParent, stripHTML
    * M.util.init_toggle_class_on_click has been removed.
* The following functions have been deprecated and should not be used any more:
  - file_storage::try_content_recovery  - See MDL-46375 for more information
  - file_storage::content_exists        - See MDL-46375 for more information
  - file_storage::deleted_file_cleanup  - See MDL-46375 for more information
  - file_storage::get_converted_document
  - file_storage::is_format_supported_by_unoconv
  - file_storage::can_convert_documents
  - file_storage::send_test_pdf
  - file_storage::test_unoconv_path
* Following behat steps have been removed from core:
    - I click on "<element_string>" "<selector_string>" in the "<row_text_string>" table row
    - I go to notifications page
    - I add "<filename_string>" file from recent files to "<filepicker_field_string>" filepicker
    - I upload "<filepath_string>" file to "<filepicker_field_string>" filepicker
    - I create "<foldername_string>" folder in "<filepicker_field_string>" filepicker
    - I open "<foldername_string>" folder from "<filepicker_field_string>" filepicker
    - I unzip "<filename_string>" file from "<filepicker_field_string>" filepicker
    - I zip "<filename_string>" folder from "<filepicker_field_string>" filepicker
    - I delete "<file_or_folder_name_string>" from "<filepicker_field_string>" filepicker
    - I send "<message_contents_string>" message to "<username_string>"
    - I add "<user_username_string>" user to "<cohort_idnumber_string>" cohort
    - I add "<username_string>" user to "<group_name_string>" group
    - I fill in "<field_string>" with "<value_string>"
    - I select "<option_string>" from "<select_string>"
    - I select "<radio_button_string>" radio button
    - I check "<option_string>"
    - I uncheck "<option_string>"
    - the "<field_string>" field should match "<value_string>" value
    - the "<checkbox_string>" checkbox should be checked
    - the "<checkbox_string>" checkbox should not be checked
    - I fill the moodle form with:
    - "<element_string>" "<selector_string>" should exists
    - "<element_string>" "<selector_string>" should not exists
    - the following "<element_string>" exists:
* get_user_capability_course() now has an additional parameter 'limit'. This can be used to return a set number of records with
  the submitted capability. The parameter 'fieldsexceptid' will now accept context fields which can be used for preloading.
* The caching option 'immutable' has been added to send_stored_file() and send_file().
* New adhoc task refresh_mod_calendar_events_task that updates existing calendar events of modules.
* New 'priority' column for the event table to determine which event to show in case of events with user and group overrides.
* Webservices core_course_search_courses and core_course_get_courses_by_field will always return the sortorder field.
* core_course_external::get_activities_overview has been deprecated. Please do not call this function any more.
* Changed the pix mustache template helper to accept context variables for the key, component and alt text.
* New auth_plugin_base helper methods:
  - get_identity_providers() - Retrieves available auth identity providers.
  - prepare_identity_providers_for_output() - Prepares auth identity provider data for output (e.g. to templates, WS, etc.).

=== 3.2 ===

* Custom roles with access to any part of site administration that do not use the manager archetype will need
  moodle/site:configview capability added.
* Admin setting "Show My courses expanded on Dashboard" has been removed.
* Some backwards and forwards compatibility has been added for different bootstrap versions.
  This is to allow the same markup to work in "clean" and "boost" themes alot of the time. It is also to allow user text
  with bootstrap classes to keep working in the new theme. See MDL-56004 for the list of supported classes.
* MForms element 'submitlink' has been deprecated.
* Searchable selector form element is now a wrapper for autocomplete. A "No selection" option is automatically
  added to the options list for best backwards compatibility - if you were manually adding a "no selection" option you will need
  to remove it.
* Node.js versions >=4 are now required to run grunt.
* JQuery has been updated to 3.1.0. JQuery migrate plugins are no longer shipped - please read
  https://jquery.com/upgrade-guide/3.0/ and update your javascript.
* New option 'blanktarget' added to format_text. This option adds target="_blank" to links
* A new webservice structure `external_files` has been created which provides a standardised view of files in Moodle and
  should be used for all file return descriptions.
  Files matching this format can be retrieved via the new `external_util::get_area_files` method.
  See MDL-54951 for further information.
* The parameter $usepost of the following functions has been deprecated and is not used any more:
  - get_max_upload_file_size()
  - get_user_max_upload_file_size()
* The following classes have been removed and should not be used any more:
    - boxclient - See MDL-49599 for more information.
* The following functions have been removed and should not be used any more:
    - file_modify_html_header() - See MDL-29738 for more information.
* core_grades_external::get_grades has been deprecated. Please do not call this function any more.
  External function gradereport_user_external::get_grade_items can be used for retrieving the course grades information.
* New option 'escape' added to format_string. When true (default), escapes HTML entities from the string
* The following functions have been deprecated and are not used any more:
  - get_records_csv() Please use csv_import_reader::load_csv_content() instead.
  - put_records_csv() Please use download_as_dataformat (lib/dataformatlib.php) instead.
  - zip_files()   - See MDL-24343 for more information.
  - unzip_file()  - See MDL-24343 for more information.
  - print_log()           - See MDL-43681 for more information
  - print_log_csv()       - See MDL-43681 for more information
  - print_log_ods()       - See MDL-43681 for more information
  - print_log_xls()       - See MDL-43681 for more information
  - print_mnet_log()      - See MDL-43681 for more information
  - build_logs_array()    - See MDL-43681 for more information
  - get_logs()            - See MDL-43681 for more information
  - get_logs_usercourse() - See MDL-43681 for more information
  - get_logs_userday()    - See MDL-43681 for more information
  - prevent_form_autofill_password() Please do not use anymore.
* The password_compat library was removed as it is no longer required.
* Phpunit has been upgraded to 5.4.x and following has been deprecated and is not used any more:
  - setExpectedException(), use @expectedException or $this->expectException() and $this->expectExceptionMessage()
  - getMock(), use createMock() or getMockBuilder()->getMock()
  - UnitTestCase class is removed.
* The following methods have been finally deprecated and should no longer be used:
  - course_modinfo::build_section_cache()
  - cm_info::get_deprecated_group_members_only()
  - cm_info::is_user_access_restricted_by_group()
* The following methods in cm_info::standardmethods have also been finally deprecated and should no longer be used:
  - cm_info::get_after_edit_icons()
  - cm_info::get_after_link()
  - cm_info::get_content()
  - cm_info::get_custom_data()
  - cm_info::get_extra_classes()
  - cm_info::get_on_click()
  - cm_info::get_url()
  - cm_info::obtain_dynamic_data()
  Calling them through the magic method __call() will throw a coding exception.
* The alfresco library has been removed from core. It was an old version of
  the library which was not compatible with newer versions of Alfresco.
* Added down arrow: $OUTPUT->darrow.
* All file_packer implementations now accept an additional parameter to allow a simple boolean return value instead of
  an array of individual file statuses.
* "I set the field "field_string" to multiline:" now end with colon (:), as PyStrings is supposed to end with ":"
* New functions to support deprecation of events have been added to the base event. See MDL-46214 for further details.
* A new function `get_name_with_info` has been added to the base event. This function adds information about event
  deprecations and should be used where this information is relevant.
* Following api's have been deprecated in behat_config_manager, please use behat_config_util instead.
  - get_features_with_tags
  - get_components_steps_definitions
  - get_config_file_contents
  - merge_behat_config
  - get_behat_profile
  - profile_guided_allocate
  - merge_config
  - clean_path
  - get_behat_tests_path
* behat_util::start_test_mode() accepts 3 options now:
  - 1. Theme sute with all features: If behat should initialise theme suite with all core features.
  - 2. Parallel runs: How many parallel runs will be running.
  - 3. Run: Which process behat should be initialise for.
* behat_context_helper::set_session() has been deprecated, please use behat_context_helper::set_environment() instead.
* data-fieldtype="type" attribute has been added to form field default template.
* form elements extending MoodleQuickForm_group must call $this->createFormElement() instead of
  @MoodleQuickForm::createElement() in order to be compatible with PHP 7.1
* Relative paths in $CFG->alternateloginurl will be resolved to absolute path within moodle site. Previously they
  were resolved to absolute path within the server. That means:
  - $CFG->wwwroot: http://example.com/moodle
  - $CFG->alternateloginurl : /my/super/login.php
  - Login url will be: http://example.com/moodle/my/super/login.php (moodle root based)
* Database (DML) layer:
  - new sql_equal() method available for places where case sensitive/insensitive varchar comparisons are required.
* PostgreSQL connections now use advanced options to reduce connection overhead.  These options are not compatible
  with some connection poolers.  The dbhandlesoptions parameter has been added to allow the database to configure the
  required defaults. The parameters that are required in the database are;
    ALTER DATABASE moodle SET client_encoding = UTF8;
    ALTER DATABASE moodle SET standard_conforming_strings = on;
    ALTER DATABASE moodle SET search_path = 'moodle,public';  -- Optional, if you wish to use a custom schema.
  You can set these options against the database or the moodle user who connects.
* Some form elements have been refined to better support right-to-left languages. In RTL,
  most fields should not have their direction flipped, a URL, a path to a file, a number, ...
  are always displayed LTR. Input fields and text areas now will best guess whether they
  should be forced to be displayed in LTR based on the PARAM type associated with it. You
  can call $mform->setForceLtr($elementName, true/false) on some form fields to manually
  set the value.
* Action menus do_not_enhance() is deprecated, use a list of action_icon instead.
* The user_not_fully_set_up() function has a new $strict parameter (defaulting to true) in order to decide when
  custom fields (and other checks) should be evaluated to determine if the user has been completely setup.
* profile_field_base class has new methods: get_field_config_for_external() and get_field_properties().
  This two new methods should be implemented by profile field plugins to make them compatible with Web Services.
* The minifier library used by core_minify has been switched to https://github.com/matthiasmullie/minify - there are minor differences
  in minifier output.
* context_header additional buttons can now have a class attribute provided in the link attributes.
* The return signature for the antivirus::scan_file() function has changed.
  The calling function will now handle removal of infected files from Moodle based on the new integer return value.
* The first parameter $eventdata of both message_send() and \core\message\manager::send_message() should
  be \core\message\message. Use of stdClass is deprecated.
* The message_sent event now expects other[courseid] to be always set, exception otherwise. For BC with contrib code,
  message_sent::create_from_ids() will show a debugging notice if the \core\message\message being sent is missing
  the courseid property, defaulting to SITEID automatically. In Moodle 3.6 (MDL-55449) courseid will be fully mandatory
  for all messages sent.
* The send_confirmation_email() function has a new optional parameter $confirmationurl to provide a different confirmation URL.
* Introduced a new hook for plugin developers:
    - <component>_course_module_background_deletion_recommended()
  This hook should be used in conjunction with the existing '<component>_pre_course_module_delete($mod)'. It must
  return a boolean and is called by core to check whether a plugin's implementation of
  <component>_pre_course_module_deleted($mod) will take a long time. A plugin should therefore only implement this
  function if it also implements <component>_pre_course_module_delete($mod).
  An example in current use is recyclebin, which performs what can be a lengthy backup process in
  tool_recyclebin_pre_course_module_delete. The recyclebin, if enabled, now returns true in its implementation of
  tool_recyclebin_course_module_background_deletion_recommended(), to indicate to core that the deletion (and
  execution of tool_recyclebin_pre_course_module_delete) should be handled with an adhoc task, meaning it will not
  occur in real time.

=== 3.1 ===

* Webservice function core_course_search_courses accepts a new parameter 'limittoenrolled' to filter the results
  only to courses the user is enrolled in, and are visible to them.
* External functions that are not calling external_api::validate_context are buggy and will now generate
  exceptions. Previously they were only generating warnings in the webserver error log.
  See https://docs.moodle.org/dev/External_functions_API#Security
* The moodle/blog:associatecourse and moodle/blog:associatemodule capabilities has been removed.
* The following functions has been finally deprecated and can not be used any more:
    - profile_display_badges()
    - useredit_shared_definition_preferences()
    - calendar_normalize_tz()
    - get_user_timezone_offset()
    - get_timezone_offset()
    - get_list_of_timezones()
    - calculate_user_dst_table()
    - dst_changes_for_year()
    - get_timezone_record()
    - test_get_list_of_timezones()
    - test_get_timezone_offset()
    - test_get_user_timezone_offset()
* The google api library has been updated to version 1.1.7. There was some important changes
  on the SSL handling. Now the SSL version will be determined by the underlying library.
  For more information see https://github.com/google/google-api-php-client/pull/644
* The get_role_users() function will now add the $sort fields that are not part
  of the requested fields to the query result and will throw a debugging message
  with the added fields when that happens.
* The core_user::fill_properties_cache() static method has been introduced to be a reference
  and allow standard user fields data validation. Right now only type validation is supported
  checking it against the parameter (PARAM_*) type of the target user field. MDL-52781 is
  going to add support to null/not null and choices validation, replacing the existing code to
  validate the user fields in different places in a common way.
* Webservice function core_course_search_courses now returns results when the search string
  is less than 2 chars long.
* Webservice function core_course_search_courses accepts a new parameter 'requiredcapabilities' to filter the results
  by the capabilities of the current user.
* New mform element 'course' handles thousands of courses with good performance and usability.
* The redirect() function will now redirect immediately if output has not
  already started. Messages will be displayed on the subsequent page using
  session notifications. The type of message output can be configured using the
  fourth parameter to redirect().
* The specification of extra classes in the $OUTPUT->notification()
  function, and \core\output\notification renderable have been deprecated
  and will be removed in a future version.
  Notifications should use the levels found in \core\output\notification.
* The constants for NOTIFY_PROBLEM, NOTIFY_REDIRECT, and NOTIFY_MESSAGE in
  \core\output\notification have been deprecated in favour of NOTIFY_ERROR,
  NOTIFY_WARNING, and NOTIFY_INFO respectively.
* The following functions, previously used (exclusively) by upgrade steps are not available
  anymore because of the upgrade cleanup performed for this version. See MDL-51580 for more info:
    - upgrade_mysql_fix_unsigned_and_lob_columns()
    - upgrade_course_completion_remove_duplicates()
    - upgrade_save_orphaned_questions()
    - upgrade_rename_old_backup_files_using_shortname()
    - upgrade_mssql_nvarcharmax()
    - upgrade_mssql_varbinarymax()
    - upgrade_fix_missing_root_folders()
    - upgrade_course_modules_sequences()
    - upgrade_grade_item_fix_sortorder()
    - upgrade_availability_item()
* A new parameter $ajaxformdata was added to the constructor for moodleform. When building a
  moodleform in a webservice or ajax script (for example using the new fragments API) we
  cannot allow the moodleform to parse it's own data from _GET and _POST - we must pass it as
  an array.
* Plugins can extend the navigation for user by declaring the following callback:
  <frankenstyle>_extend_navigation_user(navigation_node $parentnode, stdClass $user,
                                        context_user $context, stdClass $course,
                                        context_course $coursecontext)
* The function notify() now throws a debugging message - see MDL-50269.
* Ajax calls going through lib/ajax/* now validate the return values before sending
  the response. If the validation does not pass an exception is raised. This behaviour
  is consistent with web services.
* Several changes in Moodle core, standard plugins and third party libraries to
  ensure compatibility with PHP7. All plugins are recommended to perform testing
  against PHP7 as well. Refer to https://docs.moodle.org/dev/Moodle_and_PHP7 for more
  information. The following changes may affect you:
  * Class moodleform, moodleform_mod and some module classes have been changed to use
    __construct() for the constructor. Calling parent constructors by the class
    name will display debugging message. Incorrect: parent::moodleform(),
    correct: parent::__construct()
  * All form elements have also changed the constructor syntax. No changes are
    needed for using form elements, however if plugin defines new form element it
    needs to use correct syntax. For example, incorrect: parent::HTML_QuickForm_input(),
    HTML_QuickForm_input::HTML_QuickForm_input(), $this->HTML_QuickForm_input().
    Correct: HTML_QuickForm_input::__construct() or parent::__construct().
  * profile_field_base::profile_field_base() is deprecated, use parent::__construct()
    in custom profile fields constructors. Similar deprecations in exsiting
    profile_field_* classes.
  * user_filter_type::user_filter_type() is deprecated, use parent::__construct() in
    custom user filters. Similar deprecations in existing user_filter_* classes.
  * table_default_export_format_parent::table_default_export_format_parent() is
    deprecated, use parent::__construct() in extending classes.
* groups_delete_group_members() $showfeedback parameter has been removed and is no longer
  respected. Users of this function should output their own feedback if required.
* Number of changes to Tags API, see tag/upgrade.txt for more details
* The previous events API handlers are being deprecated in favour of events 2 API, debugging messages are being displayed if
  there are 3rd party plugins using it. Switch to events 2 API please, see https://docs.moodle.org/dev/Event_2#Event_dispatching_and_observers
  Note than you will need to bump the plugin version so moodle is aware that you removed the plugin's event handlers.
* mforms validation functions are not available in the global JS namespace anymore, event listeners
  are assigned to fields and buttons through a self-contained JS function.
* Added $CFG->urlrewriteclass option to config.php allowing clean / semantic urls to
  be implemented in a plugin, eg local_cleanurls.
* $CFG->pathtoclam global setting has been moved to clamav antivirus plugin setting of the same name.
* clam_message_admins() and get_clam_error_code() have been deprecated, its functionality
  is now a part of \antivirus_clamav\scanner class methods.
* \repository::antivir_scan_file() has been deprecated, \core\antivirus\manager::scan_file() that
  applies antivirus plugins is replacing its functionality.
* Added core_text::str_max_bytes() which safely truncates multi-byte strings to a maximum number of bytes.
* Zend Framework has been removed completely.
* Any plugin can report when a scale is being used with the callback function [pluginname]_scale_used_anywhere(int $scaleid).
* Changes in file_rewrite_pluginfile_urls: Passing a new option reverse = true in the $options var will make the function to convert
  actual URLs in $text to encoded URLs in the @@PLUGINFILE@@ form.
* behat_util::is_server_running() is removed, please use behat_util::check_server_status() instead.
* Behat\Mink\Selector\SelectorsHandler::xpathLiteral() method is deprecated use behat_context_helper::escape instead
  when building Xpath, or pass the unescaped value when using the named selector.',
* table_sql download process is using the new data formats plugin which you can't use if you are buffering any output
    * flexible_table::get_download_menu(), considered private, has been deleted. Use
      $OUTPUT->download_dataformat_selector() instead.
  when building Xpath, or pass the unescaped value when using the named selector.
* Add new file_is_executable(), to consistently check for executables even in Windows (PHP bug #41062).
* Introduced new hooks for plugin developers.
    - <component>_pre_course_category_delete($category)
    - <component>_pre_course_delete($course)
    - <component>_pre_course_module_delete($cm)
    - <component>_pre_block_delete($instance)
    - <component>_pre_user_delete($user)
  These hooks allow developers to use the item in question before it is deleted by core. For example, if your plugin is
  a module (plugins located in the mod folder) called 'xxx' and you wish to interact with the user object before it is
  deleted then the function to create would be mod_xxx_pre_user_delete($user) in mod/xxx/lib.php.
* pear::Net::GeoIP has been removed.

=== 3.0 ===

* Minify updated to 2.2.1
* htmlpurifier upgraded to 4.7.0
* Less.php upgraded to 1.7.0.9
* The horde library has been updated to version 5.2.7.
* Google libraries (lib/google) updated to 1.1.5
* Html2Text library has been updated to the latest version of the library.
* External functions x_is_allowed_from_ajax() methods have been deprecated. Define 'ajax' => true in db/services.php instead.
* External functions can be called without a session if they define 'loginrequired' => true in db/services.php.
* All plugins are required to declare their frankenstyle component name via
  the $plugin->component property in their version.php file. See
  https://docs.moodle.org/dev/version.php for details (MDL-48494).
* PHPUnit is upgraded to 4.7. Some tests using deprecated assertions etc may need changes to work correctly.
* Users of the text editor API to manually create a text editor should call set_text before calling use_editor.
* Javascript - SimpleYUI and the Y instance used for modules have been merged. Y is now always the same instance of Y.
* get_referer() has been deprecated, please use the get_local_referer function instead.
* \core\progress\null is renamed to \core\progress\none for improved PHP7 compatibility as null is a reserved word (see MDL-50453).
* \webservice_xmlrpc_client now respects proxy server settings. If your XMLRPC server is available on your local network and not via your proxy server, you may need to add it to the list of proxy
  server exceptions in $CFG->proxybypass. See MDL-39353 for details.
* Group and groupings idnumbers can now be passed to and/or are returned from the following web services functions:
  ** core_group_external::create_groups
  ** core_group_external::get_groups
  ** core_group_external::get_course_groups
  ** core_group_external::create_groupings
  ** core_group_external::update_groupings
  ** core_group_external::get_groupings
  ** core_group_external::get_course_groupings
  ** core_group_external::get_course_user_groups
* Following functions are removed from core. See MDL-50049 for details.
    password_compat_not_supported()
    session_get_instance()
    session_is_legacy()
    session_kill_all()
    session_touch()
    session_kill()
    session_kill_user()
    session_set_user()
    session_is_loggedinas()
    session_get_realuser()
    session_loginas()
    js_minify()
    css_minify_css()
    update_login_count()
    reset_login_count()
    check_gd_version()
    update_log_display_entry()
    get_recent_enrolments()
    groups_filter_users_by_course_module_visible()
    groups_course_module_visible()
    error()
    formerr()
    editorhelpbutton()
    editorshortcutshelpbutton()
    choose_from_menu()
    update_event()
    get_generic_section_name()
    get_all_sections()
    add_mod_to_section()
    get_all_mods()
    get_course_section()
    format_weeks_get_section_dates()
    get_print_section_cm_text()
    print_section_add_menus()
    make_editing_buttons()
    print_section()
    print_overview()
    print_recent_activity()
    delete_course_module()
    update_category_button()
    make_categories_list()
    category_delete_move()
    category_delete_full()
    move_category()
    course_category_hide()
    course_category_show()
    get_course_category()
    create_course_category()
    get_all_subcategories()
    get_child_categories()
    get_categories()
    print_course_search()
    print_my_moodle()
    print_remote_course()
    print_remote_host()
    print_whole_category_list()
    print_category_info()
    get_course_category_tree()
    print_courses()
    print_course()
    get_category_courses_array()
    get_category_courses_array_recursively()
    blog_get_context_url()
    get_courses_wmanagers()
    convert_tree_to_html()
    convert_tabrows_to_tree()
    can_use_rotated_text()
    get_parent_contexts()
    get_parent_contextid()
    get_child_contexts()
    create_contexts()
    cleanup_contexts()
    build_context_path()
    rebuild_contexts()
    preload_course_contexts()
    context_moved()
    fetch_context_capabilities()
    context_instance_preload()
    get_contextlevel_name()
    print_context_name()
    mark_context_dirty()
    delete_context()
    get_context_url()
    get_course_context()
    get_user_courses_bycap()
    get_role_context_caps()
    get_courseid_from_context()
    context_instance_preload_sql()
    get_related_contexts_string()
    get_plugin_list_with_file()
    check_browser_operating_system()
    check_browser_version()
    get_device_type()
    get_device_type_list()
    get_selected_theme_for_device_type()
    get_device_cfg_var_name()
    set_user_device_type()
    get_user_device_type()
    get_browser_version_classes()
    generate_email_supportuser()
    badges_get_issued_badge_info()
    can_use_html_editor()
    enrol_cohort_get_cohorts()
    enrol_cohort_can_view_cohort()
    cohort_get_visible_list()
    enrol_cohort_enrol_all_users()
    enrol_cohort_search_cohorts()
* The never unused webdav_locks table was dropped.
* The actionmenu hideMenu() function now expects an EventFacade object to be passed to it,
  i.e. a call to M.core.actionmenu.instance.hideMenu() should be change to M.core.actionmenu.instance.hideMenu(e)
* In the html_editors (tinyMCE, Atto), the manage files button can be hidden by changing the 'enable_filemanagement' option to false.
* external_api::validate_context now is public, it can be called from other classes.
* rss_error() now supports returning of correct HTTP status of error and will return '404 Not Found'
  unless other status is specified.
* Plugins can extend the navigation for categories settings by declaring the following callback:
  <frankenstyle>_extend_navigation_category_settings(navigation_node, context_coursecat)
* The clilib.php provides two new functions cli_write() and cli_writeln() that should be used for outputting texts from the command
  line interface scripts.
* External function core_course_external::get_course_contents returned parameter "name" has been changed to PARAM_RAW,
  this is because the new external_format_string function may return raw data if the global moodlewssettingraw parameter is used.
* Function is_web_crawler() has been deprecated, please use core_useragent::is_web_crawler() instead.

=== 2.9.1 ===

* New methods grade_grade::get_grade_max() and get_grade_min() must be used rather than directly the public properties rawgrademax and rawgrademin.
* New method grade_item::is_aggregate_item() indicates when a grade_item is an aggreggated type grade.

=== 2.9 ===

* The default home page for users has been changed to the dashboard (formely my home). See MDL-45774.
* Support for rendering templates from php or javascript has been added. See MDL-49152.
* Support for loading AMD javascript modules has been added. See MDL-49046.
* Webservice core_course_delete_courses now return warning messages on any failures and does not try to rollback the entire deletion.
* \core\event\course_viewed 'other' argument renamed from coursesectionid to coursesectionnumber as it contains the section number.
* New API core_filetypes::add_type (etc.) allows custom filetypes to be added and modified.
* PHPUnit: PHPMailer Sink is now started for all tests and is setup within the phpunit wrapper for advanced tests.
  Catching debugging messages when sending mail will no longer work. Use $sink = $this->redirectEmails(); and then check
  the message in the sink instead.
* The file pluginlib.php was deprecated since 2.6 and has now been removed, do not include or require it.
* \core_component::fetch_subsystems() now returns a valid path for completion component instead of null.
* Deprecated JS global methods have been removed (show_item, destroy_item, hide_item, addonload, getElementsByTagName, findChildNodes).
* For 3rd party plugin specific environment.xml files, it's now possible to specify version independent checks by using the
  <PLUGIN name="component_name"> tag instead of the version dependent <MOODLE version="x.y"> one. If the PLUGIN tag is used any
  Moodle specific tags will be ignored.
* html_table: new API for adding captions to tables (new field, $table->caption) and subsequently hiding said captions from sighted users using accesshide (enabled using $table->captionhide).
* The authorization procedure in the mdeploy.php script has been improved. The script
  now relies on the main config.php when deploying an available update.
* sql_internal_reader and sql_select_reader interfaces have been deprecated in favour of sql_internal_table_reader
  and sql_reader which use iterators to be more memory efficient.
* $CFG->enabletgzbackups setting has been removed as now backups are stored internally using .tar.gz format by default, you can
  set $CFG->usezipbackups to store them in zip format. This does not affect the restore process, which continues accepting both.
* Added support for custom string manager implementations via $CFG->customstringmanager
  directive in the config.php. See MDL-49361 for details.
* Add new make_request_directory() for creation of per-request files.
* Added generate_image_thumbnail_from_string. This should be used instead of generate_image_thumbnail when the source is a string.
  This prevents the need to write files to disk unnecessarily.
* Added generate_image_thumbnail to stored_file class. This should be used when generating thumbnails for stored files.
  This prevents the need to write files to disk unnecessarily.
* Removed pear/HTTP/WebDav. See MDL-49534 for details.
* Use standard PHP date time classes and methods - see new core_date class for timezone normalisation methods.
* Moved lib/google/Google/ to lib/google/src/Google. This is to address autoloader issues with Google's provided autoloader
  for the library. See MDL-49519 for details.
* The outdated lib/google/Google_Client.php and related files have been completely removed. To use
  the new client, read lib/google/readme_moodle.txt, please.
* profile_display_badges() has been deprecated. See MDL-48935 for details.
* Added a new method add_report_nodes() to pagelib.php. If you are looking to add links to the user profile page under the heading "Reports"
  then please use this function to ensure that the breadcrumb and navigation block are created properly for all user profile pages.
* process_new_icon() now does not always return a PNG file. When possible, it will try to keep the format of the original file.
  Set the new argument $preferpng to true to force PNG. See MDL-46763 and MDL-50041 for details.

=== 2.8 ===

* Gradebook grade category option "aggregatesubcats" has been removed completely.
  This means that the database column is removed, the admin settings are removed and
  the properties from the grade_category object have been removed. If any courses were
  found to be using this setting, a warning to check the grades will be shown in the
  course grader report after upgrading the site. The same warning will be shown on
  courses restored from backup that had this setting enabled (see MDL-47503).
* lib/excelllib.class.php has been updated. The class MoodleExcelWorkbook will now only produce excel 2007 files.
* renderers: We now remove the suffix _renderable when looking for a render method for a renderable.
  If you have a renderable class named like "blah_renderable" and have a method on a renderer named "render_blah_renderable"
  you will need to change the name of your render method to "render_blah" instead, as renderable at the end is no longer accepted.
* New functions get_course_and_cm_from_cmid($cmorid, $modulename) and
  get_course_and_cm_from_instance($instanceorid, $modulename) can be used to
  more efficiently load these basic data objects at the start of a script.
* New function cm_info::create($cm) can be used when you need a cm_info
  object, but have a $cm which might only be a standard database record.
* $CFG->enablegroupmembersonly no longer exists.
* Scheduled tasks have gained support for syntax to introduce variability when a
  task will run across installs. When a when hour or minute are defined as 'R'
  they will be installed with a random hour/minute value.
* Several classes grade_edit_tree_column_xxx were removed since grades setup page
  has been significantly changed. These classes should not be used outside of
  gradebook or developers can copy them into their plugins from 2.7 branch.
* Google APIs Client Library (lib/google/) has been upgraded to 1.0.5-beta and
  API has changed dramatically without backward compatibility. Any code accessing
  it must be amended. It does not apply to lib/googleapi.php. See MDL-47297
* Added an extra parameter to the function get_formatted_help_string() (default null) which is used to specify
  additional string parameters.
* User settings node and course node in navigation now support callbacks from admin tools.
* grade_get_grades() optional parameteres $itemtype, $itemmodule, $iteminstance are now required.

DEPRECATIONS:
* completion_info->get_incomplete_criteria() is deprecated and will be removed in Moodle 3.0.
* grade_category::aggregate_values() is deprecated and will be removed in Moodle 3.0.
* groups_filter_users_by_course_module_visible() is deprecated; replace with
  core_availability\info::filter_user_list. Will be removed in Moodle 3.0.
* groups_course_module_visible() is deprecated; replace with $cm->uservisible.
* cm_info property $cm->groupmembersonly is deprecated and always returns 0.
  Use core_availability\info::filter_user_list if trying to determine which
  other users can see an activity.
* cm_info method $cm->is_user_access_restricted_by_group() is deprecated and
  always returns false. Use $cm->uservisible to determine whether the user can
  access the activity.
* Constant FEATURE_GROUPMEMBERSONLY (used in module _supports functions) is
  deprecated.
* cohort_get_visible_list() is deprecated. There is a better function cohort_get_available_cohorts()
  that respects user capabilities to view cohorts.
* enrol_cohort_get_cohorts() and enrol_cohort_search_cohorts() are deprecated since
  functionality is removed. Please use cohort_get_available_cohorts()
* enrol_cohort_enrol_all_users() is deprecated; enrol_manual is now responsible for this action
* enrol_cohort_can_view_cohort() is deprecated; replace with cohort_can_view_cohort()

=== 2.6.4 / 2.7.1 ===

* setnew_password_and_mail() and update_internal_user_password() will trigger
  \core\event\user_password_updated. Previously they used to generate
  \core\event\user_updated event.
* update_internal_user_password() accepts optional boolean $fasthash for fast
  hashing.
* user_update_user() and user_create_user() api's accept optional param
  $triggerevent to avoid respective events to be triggred from the api's.

=== 2.7 ===

* PHPUnit cannot be installed via PEAR any more, please use composer package manager instead.
* $core_renderer->block_move_target() changed to support more verbose move-block-here descriptions.

Events and Logging:
* Significant changes in Logging API. For upgrading existing events_trigger() and
  add_to_log() see http://docs.moodle.org/dev/Migrating_logging_calls_in_plugins
  For accessing logs from plugins see http://docs.moodle.org/dev/Migrating_log_access_in_reports
* The validation of the following events is now stricter (see MDL-45445):
    - \core\event\blog_entry_created
    - \core\event\blog_entry_deleted
    - \core\event\blog_entry_updated
    - \core\event\cohort_member_added
    - \core\event\cohort_member_removed
    - \core\event\course_category_deleted
    - \core\event\course_completed
    - \core\event\course_content_deleted
    - \core\event\course_created
    - \core\event\course_deleted
    - \core\event\course_restored
    - \core\event\course_section_updated (see MDL-45229)
    - \core\event\email_failed
    - \core\event\group_member_added
    - \core\event\group_member_removed
    - \core\event\note_created
    - \core\event\note_deleted
    - \core\event\note_updated
    - \core\event\role_assigned
    - \core\event\role_deleted
    - \core\event\role_unassigned
    - \core\event\user_graded
    - \core\event\user_loggedinas
    - \core\event\user_profile_viewed
    - \core\event\webservice_token_created

DEPRECATIONS:
* $module uses in mod/xxx/version.php files is now deprecated. Please use $plugin instead. It will be removed in Moodle 2.10.
* Update init methods in all event classes - "level" property was renamed to "edulevel", the level property is now deprecated.
* Abstract class \core\event\course_module_instances_list_viewed is deprecated now, use \core\event\instances_list_viewed instead.
* Abstract class core\event\content_viewed has been deprecated. Please extend base event or other relevant abstract class.
* mod_book\event\instances_list_viewed has been deprecated. Please use mod_book\event\course_module_instance_list_viewed instead.
* mod_chat\event\instances_list_viewed has been deprecated. Please use mod_chat\event\course_module_instance_list_viewed instead.
* mod_choice\event\instances_list_viewed has been deprecated. Please use mod_choice\event\course_module_instance_list_viewed instead.
* mod_feedback\event\instances_list_viewed has been deprecated. Please use mod_feedback\event\course_module_instance_list_viewed instead.
* mod_page\event\instances_list_viewed has been deprecated. Please use mod_page\event\course_module_instance_list_viewed instead.
* The constants FRONTPAGECOURSELIST, FRONTPAGETOPICONLY & FRONTPAGECOURSELIMIT have been removed.
* Conditional availability API has moved and changed. The condition_info class is
  replaced by \core_availability\info_module, and condition_info_section by
  \core_availability\info_section. (Code that uses the old classes will generally
  still work.)
* coursemodule_visible_for_user() has been deprecated but still works - replaced
  by a new static function \core_availability\info_module::is_user_visible()
* cm_info::is_user_access_restricted_by_conditional_access has been deprecated
  but still works (it has never done what its name suggests, and is
  unnecessary).
* cm_info and section_info property showavailability has been deprecated, but
  still works (with the caveat that this information is now per-user).
* cm_info and section_info properties availablefrom and availableuntil have been
  deprecated and always return zero (underlying data doesn't have these values).
* section_info property groupingid has been deprecated and always returns zero,
  same deal.
* Various cm_info methods have been deprecated in favour of their read-only properties (get_url(), get_content(), get_extra_classes(),
  get_on_click(), get_custom_data(), get_after_link, get_after_edit_icons)
* The ajaxenabled function has been deprecated and always returns true. All code should be fully functional in Javascript.
* count_login_failures() has been deprecated, use user_count_login_failures() instead. Refer MDL-42891 for details.

Conditional availability (activities and sections):
* New conditional availability API in /availability, including new availability
  condition plugins in /availability/condition. The new API is very similar with
  regard to checking availability, but any code that modifies availability settings
  for an activity or section is likely to need substantial changes.

YUI:
  * The lightbox attribute for moodle-core-notification-dialogue has been
    deprecated and replaced by the modal attribute. This was actually
    changed in Moodle 2.2, but has only been marked as deprecated now. It
    will be removed in Moodle 2.9.
  * When destroying any type of dialogue based on moodle-core-notification, the relevant content is also removed from
    the DOM. Previously it was left orphaned.

JavaSript:
    * The findChildNodes global function has been deprecated. Y.all should
      be used instead.
    * The callback argument to confirm_action and M.util.show_confirm_dialog has been deprecated. If you need to write a
      confirmation which includes a callback, please use moodle-core-notification-confirmation and attach callbacks to the
      events provided.

* New locking api and admin settings to configure the system locking type.
* New "Time spent waiting for the database" performance metric displayed along with the
  other MDL_PERF vars; the change affects both the error logs and the vars displayed in
  the page footer.
* Changes in the tag API. The component and contextid are now saved when assigning tags to an item. Please see
  tag/upgrade.txt for more information.

=== 2.6 ===

* Use new methods from core_component class instead of get_core_subsystems(), get_plugin_types(),
  get_plugin_list(), get_plugin_list_with_class(), get_plugin_directory(), normalize_component(),
  get_component_directory() and get_plugin_list_with_file(). The names of the new methods are
  exactly the same, the only differences are that core_component::get_plugin_types() now always returns
  full paths and core_component::get_plugin_list() does not accept empty parameter any more.
* Use core_text::* instead of textlib:: and also core_collator::* instead of collatorlib::*.
* Use new function moodleform::mock_submit() to simulate form submission in unit tests (backported).
* New $CFG->localcachedir setting useful for cluster nodes. Admins have to update X-Sendfile aliases if used.
* MS SQL Server drivers are now using NVARCHAR(MAX) instead of NTEXT and VARBINARY(MAX) instead of IMAGE,
  this change should be fully transparent and it should help significantly with add-on compatibility.
* The string manager classes were renamed. Note that they should not be modified or used directly,
  always use get_string_manager() to get instance of the string manager.
* The ability to use an 'insecure' rc4encrypt/rc4decrypt key has been removed.
* Use $CFG->debugdeveloper instead of debugging('', DEBUG_DEVELOPER).
* Use set_debugging(DEBUG_xxx) when changing debugging level for current request.
* Function moveto_module() does not modify $mod argument and instead now returns the new module visibility value.
* Use behat_selectors::get_allowed_text_selectors() and behat_selectors::get_allowed_selectors() instead of
  behat_command::$allowedtextselectors and behat_command::$allowedselectors
* Subplugins are supported in admin tools and local plugins.
* file_packer/zip_packer API has been modified so that key functions support a new file_progress interface
  to report progress during long operations. Related to this, zip_archive now supports an estimated_count()
  function that returns an approximate number of entries in the zip faster than the count() function.
* Class cm_info no longer extends stdClass. All properties are read-only and calculated on first request only.
* Class course_modinfo no longer extends stdClass. All properties are read-only.
* Database fields modinfo and sectioncache in table course are removed. Application cache core/coursemodinfo
  is used instead. Course cache is still reset, rebuilt and retrieved using function rebuild_course_cache() and
  get_fast_modinfo(). Purging all caches and every core upgrade purges course modinfo cache as well.
  If function get_fast_modinfo() is called for multiple courses make sure to include field cacherev in course
  object.
* Internal (noreply and support) user support has been added for sending/receiving message.
  Use core_user::get_noreply_user() and core_user::get_support_user() to get noreply and support user's respectively.
  Real users can be used as noreply/support users by setting $CFG->noreplyuserid and $CFG->supportuserid
* New function readfile_allow_large() in filelib.php for use when very large files may need sending to user.
* Use core_plugin_manager::reset_caches() when changing visibility of plugins.
* Implement new method get_enabled_plugins() method in subplugin info classes.
* Each plugin should include version information in version.php.
* Module and block tables do not contain version column any more, use get_config('xx_yy', 'version') instead.
* $USER->password field is intentionally unset so that session data does not contain password hashes.
* Use core_shutdown_manager::register_function() instead of register_shutdown_function().
* New file packer for .tar.gz files; obtain by calling get_file_packer('application/x-gzip'). Intended initially
  for use in backup/restore only, as there are limitations on supported filenames. Also new packer for
  backups which supports both compression formats; get_file_packer('application/vnd.moodle.backup').
* New optional parameter to stored_file::get_content_file_handle to open file handle with 'gzopen' instead
  of 'fopen' to read gzip-compressed files if required.
* update_internal_user_password() and setnew_password_and_mail() now trigger user_updated event.
* Add thirdpartylibs.xml file to plugins that bundle any 3rd party libraries.
* New class introduced to help auto generate zIndex values for modal dialogues. Class "moodle-has-zindex"
  should set on any element which uses a non-default zindex and needs to ensure it doesn't show above a
  dialogue.
* $CFG->filelifetime is now used consistently for most file serving operations, the default was lowered
  to 6 hours from 24 hours because etags and x-sendfile support should make file serving less expensive.
* Date format locale charset for windows server will come from calendar type and for gregorian it will use
  lang file.
* The library to interact with Box.net (class boxclient) is only compatible with their APIv1 which
  reaches its end of life on the 14th of Dec. You should migrate your scripts to make usage of the
  new class boxnet_client(). Note that the method names and return values have changed.
* Settings pages are now possible for Calendar type plugins. Calendar type plugins that require a settings page to
  work properly will need to set their requires version to a number that is equal to or grater than the 2.6.1 release version.
* The admin/tool/generator tool was overhauled to use testing data generators and the previous interface to create
  test data was removed (it was not working correctly anyway). If you were using this tool you will probably need to
  update your code.

DEPRECATIONS:
Various previously deprecated functions have now been altered to throw DEBUG_DEVELOPER debugging notices
and will be removed in a future release (target: 2.8), a summary follows:

Accesslib:
    * get_context_instance()                ->  context_xxxx::instance()
    * get_context_instance_by_id()          ->  context::instance_by_id($id)
    * get_system_context()                  ->  context_system::instance()
    * context_moved()                       ->  context::update_moved()
    * preload_course_contexts()             ->  context_helper::preload_course()
    * context_instance_preload()            ->  context_helper::preload_from_record()
    * context_instance_preload_sql()        ->  context_helper::get_preload_record_columns_sql()
    * get_contextlevel_name()               ->  context_helper::get_level_name()
    * create_contexts()                     ->  context_helper::create_instances()
    * cleanup_contexts()                    ->  context_helper::cleanup_instances()
    * build_context_path()                  ->  context_helper::build_all_paths()
    * print_context_name()                  ->  $context->get_context_name()
    * mark_context_dirty()                  ->  $context->mark_dirty()
    * delete_context()                      ->  $context->delete_content() or context_helper::delete_instance()
    * get_context_url()                     ->  $context->get_url()
    * get_course_context()                  ->  $context->get_course_context()
    * get_parent_contexts()                 ->  $context->get_parent_context_ids()
    * get_parent_contextid()                ->  $context->get_parent_context()
    * get_child_contexts()                  ->  $context->get_child_contexts()
    * rebuild_contexts()                    ->  $context->reset_paths()
    * get_user_courses_bycap()              ->  enrol_get_users_courses()
    * get_courseid_from_context()           ->  $context->get_course_context(false)
    * get_role_context_caps()               ->  (no replacement)
    * load_temp_role()                      ->  (no replacement)
    * remove_temp_roles()                   ->  (no replacement)
    * get_related_contexts_string()         ->  $context->get_parent_context_ids(true)
    * get_recent_enrolments()               ->  (no replacement)

Enrollment:
    * get_course_participants()             -> get_enrolled_users()
    * is_course_participant()               -> is_enrolled()

Output:
    * current_theme()                       -> $PAGE->theme->name
    * skip_main_destination()               -> $OUTPUT->skip_link_target()
    * print_container()                     -> $OUTPUT->container()
    * print_container_start()               -> $OUTPUT->container_start()
    * print_container_end()                 -> $OUTPUT->container_end()
    * print_continue()                      -> $OUTPUT->continue_button()
    * print_header()                        -> $PAGE methods
    * print_header_simple()                 -> $PAGE methods
    * print_side_block()                    -> $OUTPUT->block()
    * print_arrow()                         -> $OUTPUT->arrow()
    * print_scale_menu_helpbutton()         -> $OUTPUT->help_icon_scale($courseid, $scale)
    * print_checkbox()                      -> html_writer::checkbox()

Navigation:
    * print_navigation()                    -> $OUTPUT->navbar()
    * build_navigation()                    -> $PAGE->navbar methods
    * navmenu()                             -> (no replacement)
    * settings_navigation::
          get_course_modules()              -> (no replacement)

Files and repositories:
    * stored_file::replace_content_with()   -> stored_file::replace_file_with()
    * stored_file::set_filesize()           -> stored_file::replace_file_with()
    * stored_file::get_referencelifetime()  -> (no replacement)
    * repository::sync_external_file()      -> see repository::sync_reference()
    * repository::get_file_by_reference()   -> repository::sync_reference()
    * repository::
          get_reference_file_lifetime()     -> (no replacement)
    * repository::sync_individual_file()    -> (no replacement)
    * repository::reset_caches()            -> (no replacement)

Calendar:
    * add_event()                           -> calendar_event::create()
    * update_event()                        -> calendar_event->update()
    * delete_event()                        -> calendar_event->delete()
    * hide_event()                          -> calendar_event->toggle_visibility(false)
    * show_event()                          -> calendar_event->toggle_visibility(true)

Misc:
    * filter_text()                         -> format_text(), format_string()...
    * httpsrequired()                       -> $PAGE->https_required()
    * detect_munged_arguments()             -> clean_param([...], PARAM_FILE)
    * mygroupid()                           -> groups_get_all_groups()
    * js_minify()                           -> core_minify::js_files()
    * css_minify_css()                      -> core_minify::css_files()
    * course_modinfo::build_section_cache() -> (no replacement)
    * generate_email_supportuser()          -> core_user::get_support_user()

Sessions:
    * session_get_instance()->xxx()         -> \core\session\manager::xxx()
    * session_kill_all()                    -> \core\session\manager::kill_all_sessions()
    * session_touch()                       -> \core\session\manager::touch_session()
    * session_kill()                        -> \core\session\manager::kill_session()
    * session_kill_user()                   -> \core\session\manager::kill_user_sessions()
    * session_gc()                          -> \core\session\manager::gc()
    * session_set_user()                    -> \core\session\manager::set_user()
    * session_is_loggedinas()               -> \core\session\manager::is_loggedinas()
    * session_get_realuser()                -> \core\session\manager::get_realuser()
    * session_loginas()                     -> \core\session\manager::loginas()

User-agent related functions:
    * check_browser_operating_system()      -> core_useragent::check_browser_operating_system()
    * check_browser_version()               -> core_useragent::check_browser_version()
    * get_device_type()                     -> core_useragent::get_device_type()
    * get_device_type_list()                -> core_useragent::get_device_type_list()
    * get_selected_theme_for_device_type()  -> core_useragent::get_device_type_theme()
    * get_device_cfg_var_name()             -> core_useragent::get_device_type_cfg_var_name()
    * set_user_device_type()                -> core_useragent::set_user_device_type()
    * get_user_device_type()                -> core_useragent::get_user_device_type()
    * get_browser_version_classes()         -> core_useragent::get_browser_version_classes()

YUI:
    * moodle-core-notification has been deprecated with a recommendation of
      using its subclasses instead. This is to allow for reduced page
      transport costs. Current subclasses include:
      * dialogue
      * alert
      * confirm
      * exception
      * ajaxexception

Event triggering and event handlers:
    * All existing events and event handlers should be replaced by new
      event classes and matching new event observers.
    * See http://docs.moodle.org/dev/Event_2 for more information.
    * The following events will be entirely removed, though they can still
      be captured using handlers, but they should not be used any more.
      * groups_members_removed          -> \core\event\group_member_removed
      * groups_groupings_groups_removed -> (no replacement)
      * groups_groups_deleted           -> \core\event\group_deleted
      * groups_groupings_deleted        -> \core\event\grouping_deleted
    * edit_module_post_actions() does not trigger events any more.

=== 2.5.1 ===

* New get_course() function for use when obtaining the course record from database. Will
  reuse existing $COURSE or $SITE globals if possible to improve performance.

=== 2.5 ===

* The database drivers (moodle_database and subclasses) aren't using anymore the ::columns property
  for caching database metadata. MUC (databasemeta) is used instead. Any custom DB driver should
  apply for that change.
* The cron output has been changed to include time and memory usage (see cron_trace_time_and_memory()),
  so any custom utility relying on the old output may require modification.
* Function get_max_file_sizes now returns an option for (for example) "Course limit (500MB)" or
  "Site limit (200MB)" when appropriate with the option set to 0. This function no longer returns
  an option for 0 bytes. Existing code that was replacing the 0 option in the return
  from this function with a more sensible message, can now use the return from this function directly.
* Functions responsible for output in course/lib.php are deprecated, the code is moved to
  appropriate renderers: print_section(), print_section_add_menus(), get_print_section_cm_text(),
  make_editing_buttons()
  See functions' phpdocs in lib/deprecatedlib.php
* Function get_print_section_cm_text() is deprecated, replaced with methods in cm_info
* zip_packer may create empty zip archives, there is a new option to ignore
  problematic files when creating archive
* The function delete_course_module was deprecated and has been replaced with
  course_delete_module. The reason for this was because the function delete_course_module
  only partially deletes data, so wherever it was called extra code was needed to
  perform the whole deletion process. The function course_delete_module now takes care
  of the whole process.
* curl::setopt() does not accept constant values any more. As it never worked properly,
  we decided to make the type check stricter. Now, the keys of the array pass must be a string
  corresponding to the curl constant name.
* Function get_users_listing now return list of users except guest and deleted users. Previously
  deleted users were excluded by get_users_listing. As guest user is not expected while browsing users,
  and not included in get_user function, it will not be returned by get_users_listing.
* The add_* functions in course/dnduploadlib.php have been deprecated. Plugins should be using the
  MODNAME_dndupload_register callback instead.
* The signature of the add() method of classes implementing the parentable_part_of_admin_tree
  interface (such as admin_category) has been extended. The new parameter allows the caller
  to prepend the new node before an existing sibling in the admin tree.
* condition_info:get_condition_user_fields($formatoptions) now accepts the optional
  param $formatoptions, that will determine if the field names are processed by
  format_string() with the passed options.
* remove all references to $CFG->gdversion, GD PHP extension is now required
* Formslib will now throw a developer warning if a PARAM_ type hasn't been set for elements which
  need it. Please set PARAM_RAW explicitly if you do not want any cleaning.
* Functions responsible for managing and accessing course categories are moved to class coursecat
  in lib/coursecatlib.php, functions responsible for rendering courses and categories lists are
  moved to course/renderer.php. The following global functions are deprecated: make_categories_list(),
  category_delete_move(), category_delete_full(), move_category(), course_category_hide(),
  course_category_show(), get_course_category(), create_course_category(), get_all_subcategories(),
  get_child_categories(), get_categories(), print_my_moodle(), print_remote_course(),
  print_remote_host(), print_whole_category_list(), print_category_info(), get_course_category_tree(),
  print_courses(), print_course(), get_category_courses_array(), get_category_courses_array_recursively(),
  get_courses_wmanagers()
  See http://docs.moodle.org/dev/Courses_lists_upgrade_to_2.5
* $core_renderer->block_move_target() changed to support more verbose move-block-here descriptions.
* Additional (optional) param $onlyactive has been added to get_enrolled_users, count_enrolled_users
  functions to get information for only active (excluding suspended enrolments) users. Included two
  helper functions extract_suspended_users, get_suspended_userids to extract suspended user information.
* The core_plugin_manager class now provides two new helper methods for getting information
  about known plugins: get_plugins_of_type() and get_subplugins_of_plugin().
* The get_uninstall_url() method of all subclasses of \core\plugininfo\base class is now expected
  to always return moodle_url. Subclasses can use the new method is_uninstall_allowed()
  to control the availability of the 'Uninstall' link at the Plugins overview page (previously
  they would do it by get_uninstall_url() returning null). By default, URL to a new general plugin
  uninstall tool is returned. Unless the plugin type needs extra steps that can't be handled by
  plugininfo_xxx::uninstall() method or xmldb_xxx_uninstall() function, this default URL should
  satisfy all plugin types.

Database (DML) layer:
* $DB->sql_empty() is deprecated, you have to use sql parameters with empty values instead,
  please note hardcoding of empty strings in SQL queries breaks execution in Oracle database.
* Indexes must not be defined on the same columns as keys, this is now reported as fatal problem.
  Please note that internally we create indexes instead of foreign keys.

YUI changes:
* M.util.help_icon has been deprecated. Code should be updated to use moodle-core-popuphelp
  instead. To do so, remove any existing JS calls to M.util.help_icon from your PHP and ensure
  that your help link is placed in a span which has the class 'helplink'.

=== 2.4 ===

* Pagelib: Numerous deprecated functions were removed as classes page_base, page_course
  and page_generic_activity.
* use $CFG->googlemapkey3 instead of removed $CFG->googlemapkey and migrate to Google Maps API V3
* Function settings_navigation::add_course_editing_links() is completely removed
* function global_navigation::format_display_course_content() is removed completely (the
  functionality is moved to course format class)
* in the function global_navigation::load_generic_course_sections() the argument $courseformat is
  removed
* New component and itemid columns in groups_members table - this allows plugin to create protected
  group memberships using 'xx_yy_allow_group_member_remove' callback and there is also a new restore
  callback 'xx_yy_restore_group_member()'.
* New general role assignment restore plugin callback 'xx_yy_restore_role_assignment()'.
* functions get_generic_section_name(), get_all_sections(), add_mod_to_section(), get_all_mods()
  are deprecated. See their phpdocs in lib/deprecatedlib.php on how to replace them

YUI changes:
* moodle-enrol-notification has been renamed to moodle-core-notification
* YUI2 code must now use 2in3, see http://yuilibrary.com/yui/docs/yui/yui-yui2.html
* M.util.init_select_autosubmit() and M.util.init_url_select() have been deprecated. Code using this should be updated
  to use moodle-core-formautosubmit

Unit testing changes:
* output debugging() is not sent to standard output any more,
  use $this->assertDebuggingCalled(), $this->assertDebuggingNotCalled(),
  $this->getDebuggingMessages() or $this->assertResetDebugging() instead.

=== 2.3 ===

Database layer changes:
* objects are not allowed in paramters of DML functions, use explicit casting to strings if necessary

Note:
* DDL and DML methods which were deprecated in 2.0 have now been removed, they will no longer produce
debug messages and will produce fatal errors

API changes:

* send_stored_file() has changed its interface
* deleted several resourcelib_embed_* functions from resourcelib.php

=== 2.2 ===

removed unused libraries:
* odbc, base32, CodeSniffer, overlib, apd profiling, kses, Smarty, PEAR Console, swfobject, cssshover.htc, md5.js

API changes:
* new admin/tool plugin type
* new context API - old API is still available
* deleted users do not have context any more
* removed global search


=== 2.1 ===

API changes:
* basic suport for restore from 1.9
* new mobile devices API
* new questions API


=== 2.0 ===

API changes:
* new DML API - http://docs.moodle.org/dev/DML_functions
* new DDL API - http://docs.moodle.org/dev/DDL_functions
* new file API - http://docs.moodle.org/dev/File_API
* new $PAGE and $OUTPUT API
* new navigation API
* new theme API - http://docs.moodle.org/dev/Theme_changes_in_2.0
* new javascript API - http://docs.moodle.org/dev/JavaScript_usage_guide
* new portfolio API
* new local plugin type
* new translation support - http://lang.moodle.org
* new web service API
* new cohorts API
* new messaging API
* new rating API
* new comment API
* new sessions API
* new enrolment API
* new backup/restore API
* new blocks API
* new filters API
* improved plugin support (aka Frankenstyle)
* new registration and hub API
* new course completion API
* new plagiarism API
* changed blog API
* new text editor API
* new my moodle and profiles API<|MERGE_RESOLUTION|>--- conflicted
+++ resolved
@@ -27,7 +27,6 @@
     - site_scale_used()
     - clam_message_admins()
     - get_clam_error_code()
-<<<<<<< HEAD
     - get_records_csv()
     - put_records_csv()
     - print_log()
@@ -40,10 +39,7 @@
     - get_logs_userday()
     - get_logs()
     - prevent_form_autofill_password()
-=======
     - prefixed_tablenode_transformations()
->>>>>>> f2cdf993
-* The following classes have been finally deprecated and can not be used any more:
     - core_media_renderer
     - core_media
 * Following api's have been removed in behat_config_manager, please use behat_config_util instead.
