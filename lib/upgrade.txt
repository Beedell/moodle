This files describes API changes in core libraries and APIs,
information provided here is intended especially for developers.

=== 3.1 ===

* Webservice function core_course_search_courses accepts a new parameter 'limittoenrolled' to filter the results
  only to courses the user is enrolled in, and are visible to them.
* External functions that are not calling external_api::validate_context are buggy and will now generate
  exceptions. Previously they were only generating warnings in the webserver error log.
  See https://docs.moodle.org/dev/External_functions_API#Security
* The moodle/blog:associatecourse and moodle/blog:associatemodule capabilities has been removed.
* The following functions has been finally deprecated and can not be used any more:
    - profile_display_badges()
    - useredit_shared_definition_preferences()
    - calendar_normalize_tz()
    - get_user_timezone_offset()
    - get_timezone_offset()
    - get_list_of_timezones()
    - calculate_user_dst_table()
    - dst_changes_for_year()
    - get_timezone_record()
    - test_get_list_of_timezones()
    - test_get_timezone_offset()
    - test_get_user_timezone_offset()
* The google api library has been updated to version 1.1.7. There was some important changes
  on the SSL handling. Now the SSL version will be determined by the underlying library.
  For more information see https://github.com/google/google-api-php-client/pull/644
* The get_role_users() function will now add the $sort fields that are not part
  of the requested fields to the query result and will throw a debugging message
  with the added fields when that happens.
* The core_user::fill_properties_cache() static method has been introduced to be a reference
  and allow standard user fields data validation. Right now only type validation is supported
  checking it against the parameter (PARAM_*) type of the target user field. MDL-52781 is
  going to add support to null/not null and choices validation, replacing the existing code to
  validate the user fields in different places in a common way.
* Webservice function core_course_search_courses now returns results when the search string
  is less than 2 chars long.
* Webservice function core_course_search_courses accepts a new parameter 'requiredcapabilities' to filter the results
  by the capabilities of the current user.
* New mform element 'course' handles thousands of courses with good performance and usability.
* The redirect() function will now redirect immediately if output has not
  already started. Messages will be displayed on the subsequent page using
  session notifications. The type of message output can be configured using the
  fourth parameter to redirect().
* The specification of extra classes in the $OUTPUT->notification()
  function, and \core\output\notification renderable have been deprecated
  and will be removed in a future version.
  Notifications should use the levels found in \core\output\notification.
* The constants for NOTIFY_PROBLEM, NOTIFY_REDIRECT, and NOTIFY_MESSAGE in
  \core\output\notification have been deprecated in favour of NOTIFY_ERROR,
  NOTIFY_WARNING, and NOTIFY_INFO respectively.
* The following functions, previously used (exclusively) by upgrade steps are not available
  anymore because of the upgrade cleanup performed for this version. See MDL-51580 for more info:
    - upgrade_mysql_fix_unsigned_and_lob_columns()
    - upgrade_course_completion_remove_duplicates()
    - upgrade_save_orphaned_questions()
    - upgrade_rename_old_backup_files_using_shortname()
    - upgrade_mssql_nvarcharmax()
    - upgrade_mssql_varbinarymax()
    - upgrade_fix_missing_root_folders()
    - upgrade_course_modules_sequences()
    - upgrade_grade_item_fix_sortorder()
    - upgrade_availability_item()
* A new parameter $ajaxformdata was added to the constructor for moodleform. When building a
  moodleform in a webservice or ajax script (for example using the new fragments API) we
  cannot allow the moodleform to parse it's own data from _GET and _POST - we must pass it as
  an array.
* Plugins can extend the navigation for user by declaring the following callback:
  <frankenstyle>_extend_navigation_user(navigation_node $parentnode, stdClass $user,
                                        context_user $context, stdClass $course,
                                        context_course $coursecontext)
* The function notify() now throws a debugging message - see MDL-50269.
* Ajax calls going through lib/ajax/* now validate the return values before sending
  the response. If the validation does not pass an exception is raised. This behaviour
  is consistent with web services.
* Several changes in Moodle core, standard plugins and third party libraries to
  ensure compatibility with PHP7. All plugins are recommended to perform testing
  against PHP7 as well. Refer to https://docs.moodle.org/dev/Moodle_and_PHP7 for more
  information. The following changes may affect you:
  * Class moodleform, moodleform_mod and some module classes have been changed to use
    __construct() for the constructor. Calling parent constructors by the class
    name will display debugging message. Incorrect: parent::moodleform(),
    correct: parent::__construct()
  * All form elements have also changed the constructor syntax. No changes are
    needed for using form elements, however if plugin defines new form element it
    needs to use correct syntax. For example, incorrect: parent::HTML_QuickForm_input(),
    HTML_QuickForm_input::HTML_QuickForm_input(), $this->HTML_QuickForm_input().
    Correct: HTML_QuickForm_input::__construct() or parent::__construct().
  * profile_field_base::profile_field_base() is deprecated, use parent::__construct()
    in custom profile fields constructors. Similar deprecations in exsiting
    profile_field_* classes.
  * user_filter_type::user_filter_type() is deprecated, use parent::__construct() in
    custom user filters. Similar deprecations in existing user_filter_* classes.
  * table_default_export_format_parent::table_default_export_format_parent() is
    deprecated, use parent::__construct() in extending classes.
* groups_delete_group_members() $showfeedback parameter has been removed and is no longer
  respected. Users of this function should output their own feedback if required.
* Number of changes to Tags API, see tag/upgrade.txt for more details
* The previous events API handlers are being deprecated in favour of events 2 API, debugging messages are being displayed if
  there are 3rd party plugins using it. Switch to events 2 API please, see https://docs.moodle.org/dev/Event_2#Event_dispatching_and_observers
  Note than you will need to bump the plugin version so moodle is aware that you removed the plugin's event handlers.
* mforms validation functions are not available in the global JS namespace anymore, event listeners
  are assigned to fields and buttons through a self-contained JS function.
* Added $CFG->urlrewriteclass option to config.php allowing clean / semantic urls to
  be implemented in a plugin, eg local_cleanurls.
* $CFG->pathtoclam global setting has been moved to clamav antivirus plugin setting of the same name.
* clam_message_admins() and get_clam_error_code() have been deprecated, its functionality
  is now a part of \antivirus_clamav\scanner class methods.
* \repository::antivir_scan_file() has been deprecated, \core\antivirus\manager::scan_file() that
  applies antivirus plugins is replacing its functionality.
* Added core_text::str_max_bytes() which safely truncates multi-byte strings to a maximum number of bytes.
* Zend Framework has been removed completely.
* Any plugin can report when a scale is being used with the callback function [pluginname]_scale_used_anywhere(int $scaleid).
* Changes in file_rewrite_pluginfile_urls: Passing a new option reverse = true in the $options var will make the function to convert
  actual URLs in $text to encoded URLs in the @@PLUGINFILE@@ form.
* behat_util::is_server_running() is removed, please use behat_util::check_server_status() instead.
* Behat\Mink\Selector\SelectorsHandler::xpathLiteral() method is deprecated use behat_context_helper::escape instead
<<<<<<< HEAD
  when building Xpath, or pass the unescaped value when using the named selector.',
* table_sql download process is using the new data formats plugin which you can't use if you are buffering any output
    * flexible_table::get_download_menu(), considered private, has been deleted. Use
      $OUTPUT->download_dataformat_selector() instead.
=======
  when building Xpath, or pass the unescaped value when using the named selector.
* Add new file_is_executable(), to consistently check for executables even in Windows (PHP bug #41062).
>>>>>>> bc219382

=== 3.0 ===

* Minify updated to 2.2.1
* htmlpurifier upgraded to 4.7.0
* Less.php upgraded to 1.7.0.9
* The horde library has been updated to version 5.2.7.
* Google libraries (lib/google) updated to 1.1.5
* Html2Text library has been updated to the latest version of the library.
* External functions x_is_allowed_from_ajax() methods have been deprecated. Define 'ajax' => true in db/services.php instead.
* External functions can be called without a session if they define 'loginrequired' => true in db/services.php.
* All plugins are required to declare their frankenstyle component name via
  the $plugin->component property in their version.php file. See
  https://docs.moodle.org/dev/version.php for details (MDL-48494).
* PHPUnit is upgraded to 4.7. Some tests using deprecated assertions etc may need changes to work correctly.
* Users of the text editor API to manually create a text editor should call set_text before calling use_editor.
* Javascript - SimpleYUI and the Y instance used for modules have been merged. Y is now always the same instance of Y.
* get_referer() has been deprecated, please use the get_local_referer function instead.
* \core\progress\null is renamed to \core\progress\none for improved PHP7 compatibility as null is a reserved word (see MDL-50453).
* \webservice_xmlrpc_client now respects proxy server settings. If your XMLRPC server is available on your local network and not via your proxy server, you may need to add it to the list of proxy
  server exceptions in $CFG->proxybypass. See MDL-39353 for details.
* Group and groupings idnumbers can now be passed to and/or are returned from the following web services functions:
  ** core_group_external::create_groups
  ** core_group_external::get_groups
  ** core_group_external::get_course_groups
  ** core_group_external::create_groupings
  ** core_group_external::update_groupings
  ** core_group_external::get_groupings
  ** core_group_external::get_course_groupings
  ** core_group_external::get_course_user_groups
* Following functions are removed from core. See MDL-50049 for details.
    password_compat_not_supported()
    session_get_instance()
    session_is_legacy()
    session_kill_all()
    session_touch()
    session_kill()
    session_kill_user()
    session_set_user()
    session_is_loggedinas()
    session_get_realuser()
    session_loginas()
    js_minify()
    css_minify_css()
    update_login_count()
    reset_login_count()
    check_gd_version()
    update_log_display_entry()
    get_recent_enrolments()
    groups_filter_users_by_course_module_visible()
    groups_course_module_visible()
    error()
    formerr()
    editorhelpbutton()
    editorshortcutshelpbutton()
    choose_from_menu()
    update_event()
    get_generic_section_name()
    get_all_sections()
    add_mod_to_section()
    get_all_mods()
    get_course_section()
    format_weeks_get_section_dates()
    get_print_section_cm_text()
    print_section_add_menus()
    make_editing_buttons()
    print_section()
    print_overview()
    print_recent_activity()
    delete_course_module()
    update_category_button()
    make_categories_list()
    category_delete_move()
    category_delete_full()
    move_category()
    course_category_hide()
    course_category_show()
    get_course_category()
    create_course_category()
    get_all_subcategories()
    get_child_categories()
    get_categories()
    print_course_search()
    print_my_moodle()
    print_remote_course()
    print_remote_host()
    print_whole_category_list()
    print_category_info()
    get_course_category_tree()
    print_courses()
    print_course()
    get_category_courses_array()
    get_category_courses_array_recursively()
    blog_get_context_url()
    get_courses_wmanagers()
    convert_tree_to_html()
    convert_tabrows_to_tree()
    can_use_rotated_text()
    get_parent_contexts()
    get_parent_contextid()
    get_child_contexts()
    create_contexts()
    cleanup_contexts()
    build_context_path()
    rebuild_contexts()
    preload_course_contexts()
    context_moved()
    fetch_context_capabilities()
    context_instance_preload()
    get_contextlevel_name()
    print_context_name()
    mark_context_dirty()
    delete_context()
    get_context_url()
    get_course_context()
    get_user_courses_bycap()
    get_role_context_caps()
    get_courseid_from_context()
    context_instance_preload_sql()
    get_related_contexts_string()
    get_plugin_list_with_file()
    check_browser_operating_system()
    check_browser_version()
    get_device_type()
    get_device_type_list()
    get_selected_theme_for_device_type()
    get_device_cfg_var_name()
    set_user_device_type()
    get_user_device_type()
    get_browser_version_classes()
    generate_email_supportuser()
    badges_get_issued_badge_info()
    can_use_html_editor()
    enrol_cohort_get_cohorts()
    enrol_cohort_can_view_cohort()
    cohort_get_visible_list()
    enrol_cohort_enrol_all_users()
    enrol_cohort_search_cohorts()
* The never unused webdav_locks table was dropped.
* The actionmenu hideMenu() function now expects an EventFacade object to be passed to it,
  i.e. a call to M.core.actionmenu.instance.hideMenu() should be change to M.core.actionmenu.instance.hideMenu(e)
* In the html_editors (tinyMCE, Atto), the manage files button can be hidden by changing the 'enable_filemanagement' option to false.
* external_api::validate_context now is public, it can be called from other classes.
* rss_error() now supports returning of correct HTTP status of error and will return '404 Not Found'
  unless other status is specified.
* Plugins can extend the navigation for categories settings by declaring the following callback:
  <frankenstyle>_extend_navigation_category_settings(navigation_node, context_coursecat)
* The clilib.php provides two new functions cli_write() and cli_writeln() that should be used for outputting texts from the command
  line interface scripts.
* External function core_course_external::get_course_contents returned parameter "name" has been changed to PARAM_RAW,
  this is because the new external_format_string function may return raw data if the global moodlewssettingraw parameter is used.
* Function is_web_crawler() has been deprecated, please use core_useragent::is_web_crawler() instead.

=== 2.9.1 ===

* New methods grade_grade::get_grade_max() and get_grade_min() must be used rather than directly the public properties rawgrademax and rawgrademin.
* New method grade_item::is_aggregate_item() indicates when a grade_item is an aggreggated type grade.

=== 2.9 ===

* The default home page for users has been changed to the dashboard (formely my home). See MDL-45774.
* Support for rendering templates from php or javascript has been added. See MDL-49152.
* Support for loading AMD javascript modules has been added. See MDL-49046.
* Webservice core_course_delete_courses now return warning messages on any failures and does not try to rollback the entire deletion.
* \core\event\course_viewed 'other' argument renamed from coursesectionid to coursesectionnumber as it contains the section number.
* New API core_filetypes::add_type (etc.) allows custom filetypes to be added and modified.
* PHPUnit: PHPMailer Sink is now started for all tests and is setup within the phpunit wrapper for advanced tests.
  Catching debugging messages when sending mail will no longer work. Use $sink = $this->redirectEmails(); and then check
  the message in the sink instead.
* The file pluginlib.php was deprecated since 2.6 and has now been removed, do not include or require it.
* \core_component::fetch_subsystems() now returns a valid path for completion component instead of null.
* Deprecated JS global methods have been removed (show_item, destroy_item, hide_item, addonload, getElementsByTagName, findChildNodes).
* For 3rd party plugin specific environment.xml files, it's now possible to specify version independent checks by using the
  <PLUGIN name="component_name"> tag instead of the version dependent <MOODLE version="x.y"> one. If the PLUGIN tag is used any
  Moodle specific tags will be ignored.
* html_table: new API for adding captions to tables (new field, $table->caption) and subsequently hiding said captions from sighted users using accesshide (enabled using $table->captionhide).
* The authorization procedure in the mdeploy.php script has been improved. The script
  now relies on the main config.php when deploying an available update.
* sql_internal_reader and sql_select_reader interfaces have been deprecated in favour of sql_internal_table_reader
  and sql_reader which use iterators to be more memory efficient.
* $CFG->enabletgzbackups setting has been removed as now backups are stored internally using .tar.gz format by default, you can
  set $CFG->usezipbackups to store them in zip format. This does not affect the restore process, which continues accepting both.
* Added support for custom string manager implementations via $CFG->customstringmanager
  directive in the config.php. See MDL-49361 for details.
* Add new make_request_directory() for creation of per-request files.
* Added generate_image_thumbnail_from_string. This should be used instead of generate_image_thumbnail when the source is a string.
  This prevents the need to write files to disk unnecessarily.
* Added generate_image_thumbnail to stored_file class. This should be used when generating thumbnails for stored files.
  This prevents the need to write files to disk unnecessarily.
* Removed pear/HTTP/WebDav. See MDL-49534 for details.
* Use standard PHP date time classes and methods - see new core_date class for timezone normalisation methods.
* Moved lib/google/Google/ to lib/google/src/Google. This is to address autoloader issues with Google's provided autoloader
  for the library. See MDL-49519 for details.
* The outdated lib/google/Google_Client.php and related files have been completely removed. To use
  the new client, read lib/google/readme_moodle.txt, please.
* profile_display_badges() has been deprecated. See MDL-48935 for details.
* Added a new method add_report_nodes() to pagelib.php. If you are looking to add links to the user profile page under the heading "Reports"
  then please use this function to ensure that the breadcrumb and navigation block are created properly for all user profile pages.
* process_new_icon() now does not always return a PNG file. When possible, it will try to keep the format of the original file.
  Set the new argument $preferpng to true to force PNG. See MDL-46763 and MDL-50041 for details.

=== 2.8 ===

* Gradebook grade category option "aggregatesubcats" has been removed completely.
  This means that the database column is removed, the admin settings are removed and
  the properties from the grade_category object have been removed. If any courses were
  found to be using this setting, a warning to check the grades will be shown in the
  course grader report after upgrading the site. The same warning will be shown on
  courses restored from backup that had this setting enabled (see MDL-47503).
* lib/excelllib.class.php has been updated. The class MoodleExcelWorkbook will now only produce excel 2007 files.
* renderers: We now remove the suffix _renderable when looking for a render method for a renderable.
  If you have a renderable class named like "blah_renderable" and have a method on a renderer named "render_blah_renderable"
  you will need to change the name of your render method to "render_blah" instead, as renderable at the end is no longer accepted.
* New functions get_course_and_cm_from_cmid($cmorid, $modulename) and
  get_course_and_cm_from_instance($instanceorid, $modulename) can be used to
  more efficiently load these basic data objects at the start of a script.
* New function cm_info::create($cm) can be used when you need a cm_info
  object, but have a $cm which might only be a standard database record.
* $CFG->enablegroupmembersonly no longer exists.
* Scheduled tasks have gained support for syntax to introduce variability when a
  task will run across installs. When a when hour or minute are defined as 'R'
  they will be installed with a random hour/minute value.
* Several classes grade_edit_tree_column_xxx were removed since grades setup page
  has been significantly changed. These classes should not be used outside of
  gradebook or developers can copy them into their plugins from 2.7 branch.
* Google APIs Client Library (lib/google/) has been upgraded to 1.0.5-beta and
  API has changed dramatically without backward compatibility. Any code accessing
  it must be amended. It does not apply to lib/googleapi.php. See MDL-47297
* Added an extra parameter to the function get_formatted_help_string() (default null) which is used to specify
  additional string parameters.
* User settings node and course node in navigation now support callbacks from admin tools.
* grade_get_grades() optional parameteres $itemtype, $itemmodule, $iteminstance are now required.

DEPRECATIONS:
* completion_info->get_incomplete_criteria() is deprecated and will be removed in Moodle 3.0.
* grade_category::aggregate_values() is deprecated and will be removed in Moodle 3.0.
* groups_filter_users_by_course_module_visible() is deprecated; replace with
  core_availability\info::filter_user_list. Will be removed in Moodle 3.0.
* groups_course_module_visible() is deprecated; replace with $cm->uservisible.
* cm_info property $cm->groupmembersonly is deprecated and always returns 0.
  Use core_availability\info::filter_user_list if trying to determine which
  other users can see an activity.
* cm_info method $cm->is_user_access_restricted_by_group() is deprecated and
  always returns false. Use $cm->uservisible to determine whether the user can
  access the activity.
* Constant FEATURE_GROUPMEMBERSONLY (used in module _supports functions) is
  deprecated.
* cohort_get_visible_list() is deprecated. There is a better function cohort_get_available_cohorts()
  that respects user capabilities to view cohorts.
* enrol_cohort_get_cohorts() and enrol_cohort_search_cohorts() are deprecated since
  functionality is removed. Please use cohort_get_available_cohorts()
* enrol_cohort_enrol_all_users() is deprecated; enrol_manual is now responsible for this action
* enrol_cohort_can_view_cohort() is deprecated; replace with cohort_can_view_cohort()

=== 2.6.4 / 2.7.1 ===

* setnew_password_and_mail() and update_internal_user_password() will trigger
  \core\event\user_password_updated. Previously they used to generate
  \core\event\user_updated event.
* update_internal_user_password() accepts optional boolean $fasthash for fast
  hashing.
* user_update_user() and user_create_user() api's accept optional param
  $triggerevent to avoid respective events to be triggred from the api's.

=== 2.7 ===

* PHPUnit cannot be installed via PEAR any more, please use composer package manager instead.
* $core_renderer->block_move_target() changed to support more verbose move-block-here descriptions.

Events and Logging:
* Significant changes in Logging API. For upgrading existing events_trigger() and
  add_to_log() see http://docs.moodle.org/dev/Migrating_logging_calls_in_plugins
  For accessing logs from plugins see http://docs.moodle.org/dev/Migrating_log_access_in_reports
* The validation of the following events is now stricter (see MDL-45445):
    - \core\event\blog_entry_created
    - \core\event\blog_entry_deleted
    - \core\event\blog_entry_updated
    - \core\event\cohort_member_added
    - \core\event\cohort_member_removed
    - \core\event\course_category_deleted
    - \core\event\course_completed
    - \core\event\course_content_deleted
    - \core\event\course_created
    - \core\event\course_deleted
    - \core\event\course_restored
    - \core\event\course_section_updated (see MDL-45229)
    - \core\event\email_failed
    - \core\event\group_member_added
    - \core\event\group_member_removed
    - \core\event\note_created
    - \core\event\note_deleted
    - \core\event\note_updated
    - \core\event\role_assigned
    - \core\event\role_deleted
    - \core\event\role_unassigned
    - \core\event\user_graded
    - \core\event\user_loggedinas
    - \core\event\user_profile_viewed
    - \core\event\webservice_token_created

DEPRECATIONS:
* $module uses in mod/xxx/version.php files is now deprecated. Please use $plugin instead. It will be removed in Moodle 2.10.
* Update init methods in all event classes - "level" property was renamed to "edulevel", the level property is now deprecated.
* Abstract class \core\event\course_module_instances_list_viewed is deprecated now, use \core\event\instances_list_viewed instead.
* Abstract class core\event\content_viewed has been deprecated. Please extend base event or other relevant abstract class.
* mod_book\event\instances_list_viewed has been deprecated. Please use mod_book\event\course_module_instance_list_viewed instead.
* mod_chat\event\instances_list_viewed has been deprecated. Please use mod_chat\event\course_module_instance_list_viewed instead.
* mod_choice\event\instances_list_viewed has been deprecated. Please use mod_choice\event\course_module_instance_list_viewed instead.
* mod_feedback\event\instances_list_viewed has been deprecated. Please use mod_feedback\event\course_module_instance_list_viewed instead.
* mod_page\event\instances_list_viewed has been deprecated. Please use mod_page\event\course_module_instance_list_viewed instead.
* The constants FRONTPAGECOURSELIST, FRONTPAGETOPICONLY & FRONTPAGECOURSELIMIT have been removed.
* Conditional availability API has moved and changed. The condition_info class is
  replaced by \core_availability\info_module, and condition_info_section by
  \core_availability\info_section. (Code that uses the old classes will generally
  still work.)
* coursemodule_visible_for_user() has been deprecated but still works - replaced
  by a new static function \core_availability\info_module::is_user_visible()
* cm_info::is_user_access_restricted_by_conditional_access has been deprecated
  but still works (it has never done what its name suggests, and is
  unnecessary).
* cm_info and section_info property showavailability has been deprecated, but
  still works (with the caveat that this information is now per-user).
* cm_info and section_info properties availablefrom and availableuntil have been
  deprecated and always return zero (underlying data doesn't have these values).
* section_info property groupingid has been deprecated and always returns zero,
  same deal.
* Various cm_info methods have been deprecated in favour of their read-only properties (get_url(), get_content(), get_extra_classes(),
  get_on_click(), get_custom_data(), get_after_link, get_after_edit_icons)
* The ajaxenabled function has been deprecated and always returns true. All code should be fully functional in Javascript.
* count_login_failures() has been deprecated, use user_count_login_failures() instead. Refer MDL-42891 for details.

Conditional availability (activities and sections):
* New conditional availability API in /availability, including new availability
  condition plugins in /availability/condition. The new API is very similar with
  regard to checking availability, but any code that modifies availability settings
  for an activity or section is likely to need substantial changes.

YUI:
  * The lightbox attribute for moodle-core-notification-dialogue has been
    deprecated and replaced by the modal attribute. This was actually
    changed in Moodle 2.2, but has only been marked as deprecated now. It
    will be removed in Moodle 2.9.
  * When destroying any type of dialogue based on moodle-core-notification, the relevant content is also removed from
    the DOM. Previously it was left orphaned.

JavaSript:
    * The findChildNodes global function has been deprecated. Y.all should
      be used instead.
    * The callback argument to confirm_action and M.util.show_confirm_dialog has been deprecated. If you need to write a
      confirmation which includes a callback, please use moodle-core-notification-confirmation and attach callbacks to the
      events provided.

* New locking api and admin settings to configure the system locking type.
* New "Time spent waiting for the database" performance metric displayed along with the
  other MDL_PERF vars; the change affects both the error logs and the vars displayed in
  the page footer.
* Changes in the tag API. The component and contextid are now saved when assigning tags to an item. Please see
  tag/upgrade.txt for more information.

=== 2.6 ===

* Use new methods from core_component class instead of get_core_subsystems(), get_plugin_types(),
  get_plugin_list(), get_plugin_list_with_class(), get_plugin_directory(), normalize_component(),
  get_component_directory() and get_plugin_list_with_file(). The names of the new methods are
  exactly the same, the only differences are that core_component::get_plugin_types() now always returns
  full paths and core_component::get_plugin_list() does not accept empty parameter any more.
* Use core_text::* instead of textlib:: and also core_collator::* instead of collatorlib::*.
* Use new function moodleform::mock_submit() to simulate form submission in unit tests (backported).
* New $CFG->localcachedir setting useful for cluster nodes. Admins have to update X-Sendfile aliases if used.
* MS SQL Server drivers are now using NVARCHAR(MAX) instead of NTEXT and VARBINARY(MAX) instead of IMAGE,
  this change should be fully transparent and it should help significantly with add-on compatibility.
* The string manager classes were renamed. Note that they should not be modified or used directly,
  always use get_string_manager() to get instance of the string manager.
* The ability to use an 'insecure' rc4encrypt/rc4decrypt key has been removed.
* Use $CFG->debugdeveloper instead of debugging('', DEBUG_DEVELOPER).
* Use set_debugging(DEBUG_xxx) when changing debugging level for current request.
* Function moveto_module() does not modify $mod argument and instead now returns the new module visibility value.
* Use behat_selectors::get_allowed_text_selectors() and behat_selectors::get_allowed_selectors() instead of
  behat_command::$allowedtextselectors and behat_command::$allowedselectors
* Subplugins are supported in admin tools and local plugins.
* file_packer/zip_packer API has been modified so that key functions support a new file_progress interface
  to report progress during long operations. Related to this, zip_archive now supports an estimated_count()
  function that returns an approximate number of entries in the zip faster than the count() function.
* Class cm_info no longer extends stdClass. All properties are read-only and calculated on first request only.
* Class course_modinfo no longer extends stdClass. All properties are read-only.
* Database fields modinfo and sectioncache in table course are removed. Application cache core/coursemodinfo
  is used instead. Course cache is still reset, rebuilt and retrieved using function rebuild_course_cache() and
  get_fast_modinfo(). Purging all caches and every core upgrade purges course modinfo cache as well.
  If function get_fast_modinfo() is called for multiple courses make sure to include field cacherev in course
  object.
* Internal (noreply and support) user support has been added for sending/receiving message.
  Use core_user::get_noreply_user() and core_user::get_support_user() to get noreply and support user's respectively.
  Real users can be used as noreply/support users by setting $CFG->noreplyuserid and $CFG->supportuserid
* New function readfile_allow_large() in filelib.php for use when very large files may need sending to user.
* Use core_plugin_manager::reset_caches() when changing visibility of plugins.
* Implement new method get_enabled_plugins() method in subplugin info classes.
* Each plugin should include version information in version.php.
* Module and block tables do not contain version column any more, use get_config('xx_yy', 'version') instead.
* $USER->password field is intentionally unset so that session data does not contain password hashes.
* Use core_shutdown_manager::register_function() instead of register_shutdown_function().
* New file packer for .tar.gz files; obtain by calling get_file_packer('application/x-gzip'). Intended initially
  for use in backup/restore only, as there are limitations on supported filenames. Also new packer for
  backups which supports both compression formats; get_file_packer('application/vnd.moodle.backup').
* New optional parameter to stored_file::get_content_file_handle to open file handle with 'gzopen' instead
  of 'fopen' to read gzip-compressed files if required.
* update_internal_user_password() and setnew_password_and_mail() now trigger user_updated event.
* Add thirdpartylibs.xml file to plugins that bundle any 3rd party libraries.
* New class introduced to help auto generate zIndex values for modal dialogues. Class "moodle-has-zindex"
  should set on any element which uses a non-default zindex and needs to ensure it doesn't show above a
  dialogue.
* $CFG->filelifetime is now used consistently for most file serving operations, the default was lowered
  to 6 hours from 24 hours because etags and x-sendfile support should make file serving less expensive.
* Date format locale charset for windows server will come from calendar type and for gregorian it will use
  lang file.
* The library to interact with Box.net (class boxclient) is only compatible with their APIv1 which
  reaches its end of life on the 14th of Dec. You should migrate your scripts to make usage of the
  new class boxnet_client(). Note that the method names and return values have changed.
* Settings pages are now possible for Calendar type plugins. Calendar type plugins that require a settings page to
  work properly will need to set their requires version to a number that is equal to or grater than the 2.6.1 release version.
* The admin/tool/generator tool was overhauled to use testing data generators and the previous interface to create
  test data was removed (it was not working correctly anyway). If you were using this tool you will probably need to
  update your code.

DEPRECATIONS:
Various previously deprecated functions have now been altered to throw DEBUG_DEVELOPER debugging notices
and will be removed in a future release (target: 2.8), a summary follows:

Accesslib:
    * get_context_instance()                ->  context_xxxx::instance()
    * get_context_instance_by_id()          ->  context::instance_by_id($id)
    * get_system_context()                  ->  context_system::instance()
    * context_moved()                       ->  context::update_moved()
    * preload_course_contexts()             ->  context_helper::preload_course()
    * context_instance_preload()            ->  context_helper::preload_from_record()
    * context_instance_preload_sql()        ->  context_helper::get_preload_record_columns_sql()
    * get_contextlevel_name()               ->  context_helper::get_level_name()
    * create_contexts()                     ->  context_helper::create_instances()
    * cleanup_contexts()                    ->  context_helper::cleanup_instances()
    * build_context_path()                  ->  context_helper::build_all_paths()
    * print_context_name()                  ->  $context->get_context_name()
    * mark_context_dirty()                  ->  $context->mark_dirty()
    * delete_context()                      ->  $context->delete_content() or context_helper::delete_instance()
    * get_context_url()                     ->  $context->get_url()
    * get_course_context()                  ->  $context->get_course_context()
    * get_parent_contexts()                 ->  $context->get_parent_context_ids()
    * get_parent_contextid()                ->  $context->get_parent_context()
    * get_child_contexts()                  ->  $context->get_child_contexts()
    * rebuild_contexts()                    ->  $context->reset_paths()
    * get_user_courses_bycap()              ->  enrol_get_users_courses()
    * get_courseid_from_context()           ->  $context->get_course_context(false)
    * get_role_context_caps()               ->  (no replacement)
    * load_temp_role()                      ->  (no replacement)
    * remove_temp_roles()                   ->  (no replacement)
    * get_related_contexts_string()         ->  $context->get_parent_context_ids(true)
    * get_recent_enrolments()               ->  (no replacement)

Enrollment:
    * get_course_participants()             -> get_enrolled_users()
    * is_course_participant()               -> is_enrolled()

Output:
    * current_theme()                       -> $PAGE->theme->name
    * skip_main_destination()               -> $OUTPUT->skip_link_target()
    * print_container()                     -> $OUTPUT->container()
    * print_container_start()               -> $OUTPUT->container_start()
    * print_container_end()                 -> $OUTPUT->container_end()
    * print_continue()                      -> $OUTPUT->continue_button()
    * print_header()                        -> $PAGE methods
    * print_header_simple()                 -> $PAGE methods
    * print_side_block()                    -> $OUTPUT->block()
    * print_arrow()                         -> $OUTPUT->arrow()
    * print_scale_menu_helpbutton()         -> $OUTPUT->help_icon_scale($courseid, $scale)
    * print_checkbox()                      -> html_writer::checkbox()

Navigation:
    * print_navigation()                    -> $OUTPUT->navbar()
    * build_navigation()                    -> $PAGE->navbar methods
    * navmenu()                             -> (no replacement)
    * settings_navigation::
          get_course_modules()              -> (no replacement)

Files and repositories:
    * stored_file::replace_content_with()   -> stored_file::replace_file_with()
    * stored_file::set_filesize()           -> stored_file::replace_file_with()
    * stored_file::get_referencelifetime()  -> (no replacement)
    * repository::sync_external_file()      -> see repository::sync_reference()
    * repository::get_file_by_reference()   -> repository::sync_reference()
    * repository::
          get_reference_file_lifetime()     -> (no replacement)
    * repository::sync_individual_file()    -> (no replacement)
    * repository::reset_caches()            -> (no replacement)

Calendar:
    * add_event()                           -> calendar_event::create()
    * update_event()                        -> calendar_event->update()
    * delete_event()                        -> calendar_event->delete()
    * hide_event()                          -> calendar_event->toggle_visibility(false)
    * show_event()                          -> calendar_event->toggle_visibility(true)

Misc:
    * filter_text()                         -> format_text(), format_string()...
    * httpsrequired()                       -> $PAGE->https_required()
    * detect_munged_arguments()             -> clean_param([...], PARAM_FILE)
    * mygroupid()                           -> groups_get_all_groups()
    * js_minify()                           -> core_minify::js_files()
    * css_minify_css()                      -> core_minify::css_files()
    * course_modinfo::build_section_cache() -> (no replacement)
    * generate_email_supportuser()          -> core_user::get_support_user()

Sessions:
    * session_get_instance()->xxx()         -> \core\session\manager::xxx()
    * session_kill_all()                    -> \core\session\manager::kill_all_sessions()
    * session_touch()                       -> \core\session\manager::touch_session()
    * session_kill()                        -> \core\session\manager::kill_session()
    * session_kill_user()                   -> \core\session\manager::kill_user_sessions()
    * session_gc()                          -> \core\session\manager::gc()
    * session_set_user()                    -> \core\session\manager::set_user()
    * session_is_loggedinas()               -> \core\session\manager::is_loggedinas()
    * session_get_realuser()                -> \core\session\manager::get_realuser()
    * session_loginas()                     -> \core\session\manager::loginas()

User-agent related functions:
    * check_browser_operating_system()      -> core_useragent::check_browser_operating_system()
    * check_browser_version()               -> core_useragent::check_browser_version()
    * get_device_type()                     -> core_useragent::get_device_type()
    * get_device_type_list()                -> core_useragent::get_device_type_list()
    * get_selected_theme_for_device_type()  -> core_useragent::get_device_type_theme()
    * get_device_cfg_var_name()             -> core_useragent::get_device_type_cfg_var_name()
    * set_user_device_type()                -> core_useragent::set_user_device_type()
    * get_user_device_type()                -> core_useragent::get_user_device_type()
    * get_browser_version_classes()         -> core_useragent::get_browser_version_classes()

YUI:
    * moodle-core-notification has been deprecated with a recommendation of
      using its subclasses instead. This is to allow for reduced page
      transport costs. Current subclasses include:
      * dialogue
      * alert
      * confirm
      * exception
      * ajaxexception

Event triggering and event handlers:
    * All existing events and event handlers should be replaced by new
      event classes and matching new event observers.
    * See http://docs.moodle.org/dev/Event_2 for more information.
    * The following events will be entirely removed, though they can still
      be captured using handlers, but they should not be used any more.
      * groups_members_removed          -> \core\event\group_member_removed
      * groups_groupings_groups_removed -> (no replacement)
      * groups_groups_deleted           -> \core\event\group_deleted
      * groups_groupings_deleted        -> \core\event\grouping_deleted
    * edit_module_post_actions() does not trigger events any more.

=== 2.5.1 ===

* New get_course() function for use when obtaining the course record from database. Will
  reuse existing $COURSE or $SITE globals if possible to improve performance.

=== 2.5 ===

* The database drivers (moodle_database and subclasses) aren't using anymore the ::columns property
  for caching database metadata. MUC (databasemeta) is used instead. Any custom DB driver should
  apply for that change.
* The cron output has been changed to include time and memory usage (see cron_trace_time_and_memory()),
  so any custom utility relying on the old output may require modification.
* Function get_max_file_sizes now returns an option for (for example) "Course limit (500MB)" or
  "Site limit (200MB)" when appropriate with the option set to 0. This function no longer returns
  an option for 0 bytes. Existing code that was replacing the 0 option in the return
  from this function with a more sensible message, can now use the return from this function directly.
* Functions responsible for output in course/lib.php are deprecated, the code is moved to
  appropriate renderers: print_section(), print_section_add_menus(), get_print_section_cm_text(),
  make_editing_buttons()
  See functions' phpdocs in lib/deprecatedlib.php
* Function get_print_section_cm_text() is deprecated, replaced with methods in cm_info
* zip_packer may create empty zip archives, there is a new option to ignore
  problematic files when creating archive
* The function delete_course_module was deprecated and has been replaced with
  course_delete_module. The reason for this was because the function delete_course_module
  only partially deletes data, so wherever it was called extra code was needed to
  perform the whole deletion process. The function course_delete_module now takes care
  of the whole process.
* curl::setopt() does not accept constant values any more. As it never worked properly,
  we decided to make the type check stricter. Now, the keys of the array pass must be a string
  corresponding to the curl constant name.
* Function get_users_listing now return list of users except guest and deleted users. Previously
  deleted users were excluded by get_users_listing. As guest user is not expected while browsing users,
  and not included in get_user function, it will not be returned by get_users_listing.
* The add_* functions in course/dnduploadlib.php have been deprecated. Plugins should be using the
  MODNAME_dndupload_register callback instead.
* The signature of the add() method of classes implementing the parentable_part_of_admin_tree
  interface (such as admin_category) has been extended. The new parameter allows the caller
  to prepend the new node before an existing sibling in the admin tree.
* condition_info:get_condition_user_fields($formatoptions) now accepts the optional
  param $formatoptions, that will determine if the field names are processed by
  format_string() with the passed options.
* remove all references to $CFG->gdversion, GD PHP extension is now required
* Formslib will now throw a developer warning if a PARAM_ type hasn't been set for elements which
  need it. Please set PARAM_RAW explicitly if you do not want any cleaning.
* Functions responsible for managing and accessing course categories are moved to class coursecat
  in lib/coursecatlib.php, functions responsible for rendering courses and categories lists are
  moved to course/renderer.php. The following global functions are deprecated: make_categories_list(),
  category_delete_move(), category_delete_full(), move_category(), course_category_hide(),
  course_category_show(), get_course_category(), create_course_category(), get_all_subcategories(),
  get_child_categories(), get_categories(), print_my_moodle(), print_remote_course(),
  print_remote_host(), print_whole_category_list(), print_category_info(), get_course_category_tree(),
  print_courses(), print_course(), get_category_courses_array(), get_category_courses_array_recursively(),
  get_courses_wmanagers()
  See http://docs.moodle.org/dev/Courses_lists_upgrade_to_2.5
* $core_renderer->block_move_target() changed to support more verbose move-block-here descriptions.
* Additional (optional) param $onlyactive has been added to get_enrolled_users, count_enrolled_users
  functions to get information for only active (excluding suspended enrolments) users. Included two
  helper functions extract_suspended_users, get_suspended_userids to extract suspended user information.
* The core_plugin_manager class now provides two new helper methods for getting information
  about known plugins: get_plugins_of_type() and get_subplugins_of_plugin().
* The get_uninstall_url() method of all subclasses of \core\plugininfo\base class is now expected
  to always return moodle_url. Subclasses can use the new method is_uninstall_allowed()
  to control the availability of the 'Uninstall' link at the Plugins overview page (previously
  they would do it by get_uninstall_url() returning null). By default, URL to a new general plugin
  uninstall tool is returned. Unless the plugin type needs extra steps that can't be handled by
  plugininfo_xxx::uninstall() method or xmldb_xxx_uninstall() function, this default URL should
  satisfy all plugin types.

Database (DML) layer:
* $DB->sql_empty() is deprecated, you have to use sql parameters with empty values instead,
  please note hardcoding of empty strings in SQL queries breaks execution in Oracle database.
* Indexes must not be defined on the same columns as keys, this is now reported as fatal problem.
  Please note that internally we create indexes instead of foreign keys.

YUI changes:
* M.util.help_icon has been deprecated. Code should be updated to use moodle-core-popuphelp
  instead. To do so, remove any existing JS calls to M.util.help_icon from your PHP and ensure
  that your help link is placed in a span which has the class 'helplink'.

=== 2.4 ===

* Pagelib: Numerous deprecated functions were removed as classes page_base, page_course
  and page_generic_activity.
* use $CFG->googlemapkey3 instead of removed $CFG->googlemapkey and migrate to Google Maps API V3
* Function settings_navigation::add_course_editing_links() is completely removed
* function global_navigation::format_display_course_content() is removed completely (the
  functionality is moved to course format class)
* in the function global_navigation::load_generic_course_sections() the argument $courseformat is
  removed
* New component and itemid columns in groups_members table - this allows plugin to create protected
  group memberships using 'xx_yy_allow_group_member_remove' callback and there is also a new restore
  callback 'xx_yy_restore_group_member()'.
* New general role assignment restore plugin callback 'xx_yy_restore_role_assignment()'.
* functions get_generic_section_name(), get_all_sections(), add_mod_to_section(), get_all_mods()
  are deprecated. See their phpdocs in lib/deprecatedlib.php on how to replace them

YUI changes:
* moodle-enrol-notification has been renamed to moodle-core-notification
* YUI2 code must now use 2in3, see http://yuilibrary.com/yui/docs/yui/yui-yui2.html
* M.util.init_select_autosubmit() and M.util.init_url_select() have been deprecated. Code using this should be updated
  to use moodle-core-formautosubmit

Unit testing changes:
* output debugging() is not sent to standard output any more,
  use $this->assertDebuggingCalled(), $this->assertDebuggingNotCalled(),
  $this->getDebuggingMessages() or $this->assertResetDebugging() instead.

=== 2.3 ===

Database layer changes:
* objects are not allowed in paramters of DML functions, use explicit casting to strings if necessary

Note:
* DDL and DML methods which were deprecated in 2.0 have now been removed, they will no longer produce
debug messages and will produce fatal errors

API changes:

* send_stored_file() has changed its interface
* deleted several resourcelib_embed_* functions from resourcelib.php

=== 2.2 ===

removed unused libraries:
* odbc, base32, CodeSniffer, overlib, apd profiling, kses, Smarty, PEAR Console, swfobject, cssshover.htc, md5.js

API changes:
* new admin/tool plugin type
* new context API - old API is still available
* deleted users do not have context any more
* removed global search


=== 2.1 ===

API changes:
* basic suport for restore from 1.9
* new mobile devices API
* new questions API


=== 2.0 ===

API changes:
* new DML API - http://docs.moodle.org/dev/DML_functions
* new DDL API - http://docs.moodle.org/dev/DDL_functions
* new file API - http://docs.moodle.org/dev/File_API
* new $PAGE and $OUTPUT API
* new navigation API
* new theme API - http://docs.moodle.org/dev/Theme_changes_in_2.0
* new javascript API - http://docs.moodle.org/dev/JavaScript_usage_guide
* new portfolio API
* new local plugin type
* new translation support - http://lang.moodle.org
* new web service API
* new cohorts API
* new messaging API
* new rating API
* new comment API
* new sessions API
* new enrolment API
* new backup/restore API
* new blocks API
* new filters API
* improved plugin support (aka Frankenstyle)
* new registration and hub API
* new course completion API
* new plagiarism API
* changed blog API
* new text editor API
* new my moodle and profiles API<|MERGE_RESOLUTION|>--- conflicted
+++ resolved
@@ -115,15 +115,12 @@
   actual URLs in $text to encoded URLs in the @@PLUGINFILE@@ form.
 * behat_util::is_server_running() is removed, please use behat_util::check_server_status() instead.
 * Behat\Mink\Selector\SelectorsHandler::xpathLiteral() method is deprecated use behat_context_helper::escape instead
-<<<<<<< HEAD
   when building Xpath, or pass the unescaped value when using the named selector.',
 * table_sql download process is using the new data formats plugin which you can't use if you are buffering any output
     * flexible_table::get_download_menu(), considered private, has been deleted. Use
       $OUTPUT->download_dataformat_selector() instead.
-=======
   when building Xpath, or pass the unescaped value when using the named selector.
 * Add new file_is_executable(), to consistently check for executables even in Windows (PHP bug #41062).
->>>>>>> bc219382
 
 === 3.0 ===
 
