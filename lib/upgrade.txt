This files describes API changes in core libraries and APIs,
information provided here is intended especially for developers.

=== 2.5 ===

* The cron output has been changed to include time and memory usage (see cron_trace_time_and_memory()),
  so any custom utility relying on the old output may require modification.
* Function get_max_file_sizes now returns an option for (for example) "Course limit (500MB)" or
  "Site limit (200MB)" when appropriate with the option set to 0. This function no longer returns
  an option for 0 bytes. Existing code that was replacing the 0 option in the return
  from this function with a more sensible message, can now use the return from this function directly.
* Functions responsible for output in course/lib.php are deprecated, the code is moved to
  appropriate renderers: print_section_add_menus()
  See functions' phpdocs in lib/deprecatedlib.php
* Function get_print_section_cm_text() is deprecated, replaced with methods in cm_info
* zip_packer may create empty zip archives, there is a new option to ignore
  problematic files when creating archive
* The function delete_course_module was deprecated and has been replaced with
  course_delete_module. The reason for this was because the function delete_course_module
  only partially deletes data, so wherever it was called extra code was needed to
  perform the whole deletion process. The function course_delete_module now takes care
  of the whole process.
* curl::setopt() does not accept constant values any more. As it never worked properly,
  we decided to make the type check stricter. Now, the keys of the array pass must be a string
  corresponding to the curl constant name.
* Function get_users_listing now return list of users except guest and deleted users. Previously
  deleted users were excluded by get_users_listing. As guest user is not expected while browsing users,
  and not included in get_user function, it will not be returned by get_users_listing.
* The add_* functions in course/dnduploadlib.php have been deprecated. Plugins should be using the
  MODNAME_dndupload_register callback instead.
* The signature of the add() method of classes implementing the parentable_part_of_admin_tree
  interface (such as admin_category) has been extended. The new parameter allows the caller
  to prepend the new node before an existing sibling in the admin tree.
* condition_info:get_condition_user_fields($formatoptions) now accepts the optional
  param $formatoptions, that will determine if the field names are processed by
  format_string() with the passed options.
<<<<<<< HEAD
* remove all references to $CFG->gdversion, GD PHP extension is now required
* Formslib will now throw a developer warning if a PARAM_ type hasn't been set for elements which
  need it. Please set PARAM_RAW explicitly if you do not want any cleaning.
* Functions responsible for managing and accessing course categories are moved to class coursecat
  in lib/coursecatlib.php. The following global functions are deprecated: make_categories_list(),
  category_delete_move(), category_delete_full(), move_category(), course_category_hide(),
  course_category_show(), get_course_category(), create_course_category(), get_all_subcategories(),
  get_child_categories(), get_categories()

Database (DML) layer:
* $DB->sql_empty() is deprecated, you have to use sql parameters with empty values instead,
  please note hardcoding of empty strings in SQL queries breaks execution in Oracle database.
=======
* output renderer changed to support more verbose move-block-here descriptions.
>>>>>>> 6671fa73

YUI changes:
* M.util.help_icon has been deprecated. Code should be updated to use moodle-core-popuphelp
  instead. To do so, remove any existing JS calls to M.util.help_icon from your PHP and ensure
  that your help link is placed in a span which has the class 'helplink'.

=== 2.4 ===

* Pagelib: Numerous deprecated functions were removed as classes page_base, page_course
  and page_generic_activity.
* use $CFG->googlemapkey3 instead of removed $CFG->googlemapkey and migrate to Google Maps API V3
* Function settings_navigation::add_course_editing_links() is completely removed
* function global_navigation::format_display_course_content() is removed completely (the
  functionality is moved to course format class)
* in the function global_navigation::load_generic_course_sections() the argument $courseformat is
  removed
* New component and itemid columns in groups_members table - this allows plugin to create protected
  group memberships using 'xx_yy_allow_group_member_remove' callback and there is also a new restore
  callback 'xx_yy_restore_group_member()'.
* New general role assignment restore plugin callback 'xx_yy_restore_role_assignment()'.
* functions get_generic_section_name(), get_all_sections(), add_mod_to_section(), get_all_mods()
  are deprecated. See their phpdocs in lib/deprecatedlib.php on how to replace them

YUI changes:
* moodle-enrol-notification has been renamed to moodle-core-notification
* YUI2 code must now use 2in3, see http://yuilibrary.com/yui/docs/yui/yui-yui2.html
* M.util.init_select_autosubmit() and M.util.init_url_select() have been deprecated. Code using this should be updated
  to use moodle-core-formautosubmit

Unit testing changes:
* output debugging() is not sent to standard output any more,
  use $this->assertDebuggingCalled(), $this->assertDebuggingNotCalled(),
  $this->getDebuggingMessages() or $this->assertResetDebugging() instead.

=== 2.3 ===

Database layer changes:
* objects are not allowed in paramters of DML functions, use explicit casting to strings if necessary

Note:
* DDL and DML methods which were deprecated in 2.0 have now been removed, they will no longer produce
debug messages and will produce fatal errors

API changes:

* send_stored_file() has changed its interface
* deleted several resourcelib_embed_* functions from resourcelib.php

=== 2.2 ===

removed unused libraries:
* odbc, base32, CodeSniffer, overlib, apd profiling, kses, Smarty, PEAR Console, swfobject, cssshover.htc, md5.js

API changes:
* new admin/tool plugin type
* new context API - old API is still available
* deleted users do not have context any more
* removed global search


=== 2.1 ===

API changes:
* basic suport for restore from 1.9
* new mobile devices API
* new questions API


=== 2.0 ===

API changes:
* new DML API - http://docs.moodle.org/dev/DML_functions
* new DDL API - http://docs.moodle.org/dev/DDL_functions
* new file API - http://docs.moodle.org/dev/File_API
* new $PAGE and $OUTPUT API
* new navigation API
* new theme API - http://docs.moodle.org/dev/Theme_changes_in_2.0
* new javascript API - http://docs.moodle.org/dev/JavaScript_usage_guide
* new portfolio API
* new local plugin type
* new translation support - http://lang.moodle.org
* new web service API
* new cohorts API
* new messaging API
* new rating API
* new comment API
* new sessions API
* new enrolment API
* new backup/restore API
* new blocks API
* new filters API
* improved plugin support (aka Frankenstyle)
* new registration and hub API
* new course completion API
* new plagiarism API
* changed blog API
* new text editor API
* new my moodle and profiles API<|MERGE_RESOLUTION|>--- conflicted
+++ resolved
@@ -34,7 +34,6 @@
 * condition_info:get_condition_user_fields($formatoptions) now accepts the optional
   param $formatoptions, that will determine if the field names are processed by
   format_string() with the passed options.
-<<<<<<< HEAD
 * remove all references to $CFG->gdversion, GD PHP extension is now required
 * Formslib will now throw a developer warning if a PARAM_ type hasn't been set for elements which
   need it. Please set PARAM_RAW explicitly if you do not want any cleaning.
@@ -43,13 +42,11 @@
   category_delete_move(), category_delete_full(), move_category(), course_category_hide(),
   course_category_show(), get_course_category(), create_course_category(), get_all_subcategories(),
   get_child_categories(), get_categories()
+* output renderer changed to support more verbose move-block-here descriptions.
 
 Database (DML) layer:
 * $DB->sql_empty() is deprecated, you have to use sql parameters with empty values instead,
   please note hardcoding of empty strings in SQL queries breaks execution in Oracle database.
-=======
-* output renderer changed to support more verbose move-block-here descriptions.
->>>>>>> 6671fa73
 
 YUI changes:
 * M.util.help_icon has been deprecated. Code should be updated to use moodle-core-popuphelp
