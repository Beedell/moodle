--- conflicted
+++ resolved
@@ -29,11 +29,7 @@
 
 defined('MOODLE_INTERNAL') || die();
 
-<<<<<<< HEAD
-$version  = 2013051400.00;              // YYYYMMDD      = weekly release date of this DEV branch
-=======
-$version  = 2013051400.01;              // 20130514      = branching date YYYYMMDD - do not modify!
->>>>>>> 82198dec
+$version  = 2013051700.00;              // YYYYMMDD      = weekly release date of this DEV branch
                                         //         RR    = release increments - 00 in DEV branches
                                         //           .XX = incremental changes
 
