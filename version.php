--- conflicted
+++ resolved
@@ -29,11 +29,7 @@
 
 defined('MOODLE_INTERNAL') || die();
 
-<<<<<<< HEAD
-$version  = 2019052001.12;              // 20190520      = branching date YYYYMMDD - do not modify!
-=======
-$version  = 2019052001.11;              // 20190520      = branching date YYYYMMDD - do not modify!
->>>>>>> 5c1115ba
+$version  = 2019052001.13;              // 20190520      = branching date YYYYMMDD - do not modify!
                                         //         RR    = release increments - 00 in DEV branches.
                                         //           .XX = incremental changes.
 
