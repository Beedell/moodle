<?php

// This file is part of Moodle - http://moodle.org/
//
// Moodle is free software: you can redistribute it and/or modify
// it under the terms of the GNU General Public License as published by
// the Free Software Foundation, either version 3 of the License, or
// (at your option) any later version.
//
// Moodle is distributed in the hope that it will be useful,
// but WITHOUT ANY WARRANTY; without even the implied warranty of
// MERCHANTABILITY or FITNESS FOR A PARTICULAR PURPOSE.  See the
// GNU General Public License for more details.
//
// You should have received a copy of the GNU General Public License
// along with Moodle.  If not, see <http://www.gnu.org/licenses/>.

/**
 * MOODLE VERSION INFORMATION
 *
 * This file defines the current version of the core Moodle code being used.
 * This is compared against the values stored in the database to determine
 * whether upgrades should be performed (see lib/db/*.php)
 *
 * @package    core
 * @copyright  1999 onwards Martin Dougiamas (http://dougiamas.com)
 * @license    http://www.gnu.org/copyleft/gpl.html GNU GPL v3 or later
 */

defined('MOODLE_INTERNAL') || die();

<<<<<<< HEAD
$version  = 2018100500.01;              // YYYYMMDD      = weekly release date of this DEV branch.
=======
$version  = 2018092700.03;              // YYYYMMDD      = weekly release date of this DEV branch.
>>>>>>> ca48cc91
                                        //         RR    = release increments - 00 in DEV branches.
                                        //           .XX = incremental changes.

$release  = '3.6dev (Build: 20181005)'; // Human-friendly version name

$branch   = '36';                       // This version's branch.
$maturity = MATURITY_ALPHA;             // This version's maturity level.<|MERGE_RESOLUTION|>--- conflicted
+++ resolved
@@ -29,11 +29,7 @@
 
 defined('MOODLE_INTERNAL') || die();
 
-<<<<<<< HEAD
-$version  = 2018100500.01;              // YYYYMMDD      = weekly release date of this DEV branch.
-=======
-$version  = 2018092700.03;              // YYYYMMDD      = weekly release date of this DEV branch.
->>>>>>> ca48cc91
+$version  = 2018100900.00;              // YYYYMMDD      = weekly release date of this DEV branch.
                                         //         RR    = release increments - 00 in DEV branches.
                                         //           .XX = incremental changes.
 
